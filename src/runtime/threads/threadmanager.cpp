//  Copyright (c) 2007-2013 Hartmut Kaiser
//  Copyright (c)      2011 Bryce Lelbach, Katelyn Kufahl
//  Copyright (c) 2008-2009 Chirag Dekate, Anshul Tandon
//
//  Distributed under the Boost Software License, Version 1.0. (See accompanying
//  file LICENSE_1_0.txt or copy at http://www.boost.org/LICENSE_1_0.txt)

#include <hpx/hpx_fwd.hpp>
#include <hpx/exception.hpp>
#include <hpx/runtime/applier/applier.hpp>
#include <hpx/runtime/threads/topology.hpp>
#include <hpx/runtime/threads/threadmanager_impl.hpp>
#include <hpx/runtime/threads/thread_data.hpp>
#include <hpx/runtime/threads/thread_helpers.hpp>
#include <hpx/runtime/threads/detail/scheduling_loop.hpp>
#include <hpx/runtime/threads/detail/create_thread.hpp>
#include <hpx/runtime/threads/detail/create_work.hpp>
#include <hpx/runtime/threads/detail/set_thread_state.hpp>
#include <hpx/include/performance_counters.hpp>
#include <hpx/performance_counters/counter_creators.hpp>
#include <hpx/runtime/actions/continuation.hpp>
#include <hpx/util/unlock_lock.hpp>
#include <hpx/util/logging.hpp>
#include <hpx/util/block_profiler.hpp>
#include <hpx/util/itt_notify.hpp>
#include <hpx/util/stringstream.hpp>
#include <hpx/util/hardware/timestamp.hpp>

#include <boost/assert.hpp>
#include <boost/make_shared.hpp>
#include <boost/bind.hpp>
#include <boost/asio/deadline_timer.hpp>
#include <boost/cstdint.hpp>
#include <boost/format.hpp>

#include <numeric>

#if HPX_THREAD_MAINTAIN_QUEUE_WAITTIME
///////////////////////////////////////////////////////////////////////////////
namespace hpx { namespace threads { namespace policies
{
    ///////////////////////////////////////////////////////////////////////////
    // We control whether to collect queue wait times using this global bool.
    // It will be set by any of the related performance counters. Once set it
    // stays set, thus no race conditions will occur.
    bool maintain_queue_wait_times = false;
}}}
#endif

///////////////////////////////////////////////////////////////////////////////
namespace hpx { namespace threads
{
    ///////////////////////////////////////////////////////////////////////////
    namespace strings
    {
        char const* const thread_state_names[] =
        {
            "unknown",
            "active",
            "pending",
            "suspended",
            "depleted",
            "terminated",
            "staged"
        };
    }

    char const* get_thread_state_name(thread_state_enum state)
    {
        if (state < unknown || state > staged)
            return "unknown";
        return strings::thread_state_names[state];
    }

    ///////////////////////////////////////////////////////////////////////////
    namespace strings
    {
        char const* const thread_priority_names[] =
        {
            "default",
            "low",
            "normal",
            "critical"
        };
    }

    char const* get_thread_priority_name(thread_priority priority)
    {
        if (priority < thread_priority_default || priority > thread_priority_critical)
            return "unknown";
        return strings::thread_priority_names[priority];
    }

    ///////////////////////////////////////////////////////////////////////////
    template <typename SchedulingPolicy, typename NotificationPolicy>
    threadmanager_impl<SchedulingPolicy, NotificationPolicy>::threadmanager_impl(
            util::io_service_pool& timer_pool,
            scheduling_policy_type& scheduler,
            notification_policy_type& notifier,
            std::size_t num_threads)
      : startup_(NULL),
        thread_count_(0),
        state_(starting),
        timer_pool_(timer_pool),
        thread_logger_("threadmanager_impl::register_thread"),
        work_logger_("threadmanager_impl::register_work"),
        set_state_logger_("threadmanager_impl::set_state"),
        scheduler_(scheduler),
        notifier_(notifier),
        used_processing_units_(0)
    {
        for (std::size_t i = 0; i < num_threads; ++i)
            used_processing_units_ |= scheduler_.get_pu_mask(get_topology(), i);
    }

    template <typename SchedulingPolicy, typename NotificationPolicy>
    threadmanager_impl<SchedulingPolicy, NotificationPolicy>::~threadmanager_impl()
    {
        //LTM_(debug) << "~threadmanager_impl";
        if (!threads_.empty()) {
            if (state_.load() == running)
                stop();
            threads_.clear();
        }
        delete startup_;
    }

    ///////////////////////////////////////////////////////////////////////////
    template <typename SchedulingPolicy, typename NotificationPolicy>
    boost::int64_t threadmanager_impl<SchedulingPolicy, NotificationPolicy>::
        get_thread_count(thread_state_enum state, thread_priority priority) const
    {
        mutex_type::scoped_lock lk(mtx_);
        return scheduler_.get_thread_count(state, priority);
    }

    ///////////////////////////////////////////////////////////////////////////
    // \brief Abort all threads which are in suspended state. This will set
    //        the state of all suspended threads to \a pending while
    //        supplying the wait_abort extended state flag
    template <typename SchedulingPolicy, typename NotificationPolicy>
    void threadmanager_impl<SchedulingPolicy, NotificationPolicy>::
        abort_all_suspended_threads()
    {
        mutex_type::scoped_lock lk(mtx_);
        scheduler_.abort_all_suspended_threads();
    }

    ///////////////////////////////////////////////////////////////////////////
    // \brief Clean up terminated threads. This deletes all threads which
    //        have been terminated but which are still held in the queue
    //        of terminated threads. Some schedulers might not do anything
    //        here.
    template <typename SchedulingPolicy, typename NotificationPolicy>
    bool threadmanager_impl<SchedulingPolicy, NotificationPolicy>::
        cleanup_terminated(bool delete_all)
    {
        mutex_type::scoped_lock lk(mtx_);
        return scheduler_.cleanup_terminated(delete_all);
    }

    ///////////////////////////////////////////////////////////////////////////
    template <typename SchedulingPolicy, typename NotificationPolicy>
    thread_id_type threadmanager_impl<SchedulingPolicy, NotificationPolicy>::
        register_thread(thread_init_data& data, thread_state_enum initial_state,
            bool run_now, error_code& ec)
    {
        util::block_profiler_wrapper<register_thread_tag> bp(thread_logger_);

        // verify state
        if (thread_count_ == 0 && state_ != running)
        {
            // thread-manager is not currently running
            HPX_THROWS_IF(ec, invalid_status,
                "threadmanager_impl::register_thread",
                "invalid state: thread manager is not running");
            return invalid_thread_id;
        }

        return detail::create_thread(scheduler_, data, initial_state, run_now, ec);
    }

    ///////////////////////////////////////////////////////////////////////////
    template <typename SchedulingPolicy, typename NotificationPolicy>
    void threadmanager_impl<SchedulingPolicy, NotificationPolicy>::register_work(
        thread_init_data& data, thread_state_enum initial_state, error_code& ec)
    {
        util::block_profiler_wrapper<register_work_tag> bp(work_logger_);

        // verify state
        if (thread_count_ == 0 && state_ != running)
        {
            // thread-manager is not currently running
            HPX_THROWS_IF(ec, invalid_status,
                "threadmanager_impl::register_work",
                "invalid state: thread manager is not running");
            return;
        }

        detail::create_work(scheduler_, data, initial_state, ec);
    }

    ///////////////////////////////////////////////////////////////////////////
    /// The set_state function is part of the thread related API and allows
    /// to change the state of one of the threads managed by this threadmanager_impl
    template <typename SchedulingPolicy, typename NotificationPolicy>
    thread_state threadmanager_impl<SchedulingPolicy, NotificationPolicy>::
        set_state(thread_id_type id, thread_state_enum new_state,
            thread_state_ex_enum new_state_ex, thread_priority priority,
            error_code& ec)
    {
        return detail::set_thread_state(scheduler_, id, new_state,
            new_state_ex, priority, get_worker_thread_num(), ec);
    }

    /// The get_state function is part of the thread related API. It
    /// queries the state of one of the threads known to the threadmanager_impl
    template <typename SchedulingPolicy, typename NotificationPolicy>
    thread_state threadmanager_impl<SchedulingPolicy, NotificationPolicy>::
        get_state(thread_id_type id)
    {
        // we know that the id is actually the pointer to the thread
        thread_data* thrd = reinterpret_cast<thread_data*>(id);
        return thrd ? thrd->get_state() : thread_state(terminated);
    }

    /// The get_phase function is part of the thread related API. It
    /// queries the phase of one of the threads known to the threadmanager_impl
    template <typename SchedulingPolicy, typename NotificationPolicy>
    std::size_t threadmanager_impl<SchedulingPolicy, NotificationPolicy>::
        get_phase(thread_id_type id)
    {
        // we know that the id is actually the pointer to the thread
        thread_data* thrd = reinterpret_cast<thread_data*>(id);
        return thrd ? thrd->get_thread_phase() : std::size_t(~0);
    }

    /// The get_priority function is part of the thread related API. It
    /// queries the priority of one of the threads known to the threadmanager_impl
    template <typename SchedulingPolicy, typename NotificationPolicy>
    thread_priority threadmanager_impl<SchedulingPolicy, NotificationPolicy>::
        get_priority(thread_id_type id)
    {
        // we know that the id is actually the pointer to the thread
        thread_data* thrd = reinterpret_cast<thread_data*>(id);
        return thrd ? thrd->get_priority() : thread_priority_unknown;
    }

    /// The get_description function is part of the thread related API and
    /// allows to query the description of one of the threads known to the
    /// threadmanager_impl
    template <typename SchedulingPolicy, typename NotificationPolicy>
    char const* threadmanager_impl<SchedulingPolicy, NotificationPolicy>::
        get_description(thread_id_type id) const
    {
        // we know that the id is actually the pointer to the thread
        thread_data* thrd = reinterpret_cast<thread_data*>(id);
        return thrd ? thrd->get_description() : "<unknown>";
    }

    template <typename SchedulingPolicy, typename NotificationPolicy>
    char const* threadmanager_impl<SchedulingPolicy, NotificationPolicy>::
        set_description(thread_id_type id, char const* desc)
    {
        if (HPX_UNLIKELY(!id)) {
            HPX_THROW_EXCEPTION(null_thread_id,
                "threadmanager_impl::set_description",
                "NULL thread id encountered");
            return NULL;
        }

        // we know that the id is actually the pointer to the thread
        thread_data* thrd = reinterpret_cast<thread_data*>(id);
        if (thrd)
            return thrd->set_description(desc);
        return NULL;
    }

    template <typename SchedulingPolicy, typename NotificationPolicy>
    char const* threadmanager_impl<SchedulingPolicy, NotificationPolicy>::
        get_lco_description(thread_id_type id) const
    {
        if (HPX_UNLIKELY(!id)) {
            HPX_THROW_EXCEPTION(null_thread_id,
                "threadmanager_impl::get_lco_description",
                "NULL thread id encountered");
            return NULL;
        }

        // we know that the id is actually the pointer to the thread
        thread_data* thrd = reinterpret_cast<thread_data*>(id);
        return thrd ? thrd->get_lco_description() : "<unknown>";
    }

    template <typename SchedulingPolicy, typename NotificationPolicy>
    char const* threadmanager_impl<SchedulingPolicy, NotificationPolicy>::
        set_lco_description(thread_id_type id, char const* desc)
    {
        if (HPX_UNLIKELY(!id)) {
            HPX_THROW_EXCEPTION(null_thread_id,
                "threadmanager_impl::set_lco_description",
                "NULL thread id encountered");
            return NULL;
        }

        // we know that the id is actually the pointer to the thread
        thread_data* thrd = reinterpret_cast<thread_data*>(id);
        if (thrd)
            return thrd->set_lco_description(desc);
        return NULL;
    }

    ///////////////////////////////////////////////////////////////////////////
    template <typename SchedulingPolicy, typename NotificationPolicy>
    util::backtrace const* threadmanager_impl<SchedulingPolicy, NotificationPolicy>::
        get_backtrace(thread_id_type id) const
    {
        if (HPX_UNLIKELY(!id)) {
            HPX_THROW_EXCEPTION(null_thread_id,
                "threadmanager_impl::get_backtrace",
                "NULL thread id encountered");
            return NULL;
        }

        // we know that the id is actually the pointer to the thread
        thread_data* thrd = reinterpret_cast<thread_data*>(id);
        return thrd ? thrd->get_backtrace() : 0;
    }

    template <typename SchedulingPolicy, typename NotificationPolicy>
    util::backtrace const* threadmanager_impl<SchedulingPolicy, NotificationPolicy>::
        set_backtrace(thread_id_type id, util::backtrace const* bt)
    {
        if (HPX_UNLIKELY(!id)) {
            HPX_THROW_EXCEPTION(null_thread_id,
                "threadmanager_impl::set_backtrace",
                "NULL thread id encountered");
            return NULL;
        }

        // we know that the id is actually the pointer to the thread
        thread_data* thrd = reinterpret_cast<thread_data*>(id);
        return thrd ? thrd->set_backtrace(bt) : 0;
    }

    ///////////////////////////////////////////////////////////////////////////
    template <typename SchedulingPolicy, typename NotificationPolicy>
    bool threadmanager_impl<SchedulingPolicy, NotificationPolicy>::
        get_interruption_enabled(thread_id_type id, error_code& ec)
    {
        if (HPX_UNLIKELY(!id)) {
            HPX_THROW_EXCEPTION(null_thread_id,
                "threadmanager_impl::get_interruption_enabled",
                "NULL thread id encountered");
            return false;
        }

        if (&ec != &throws)
            ec = make_success_code();

        // we know that the id is actually the pointer to the thread
        thread_data* thrd = reinterpret_cast<thread_data*>(id);
        return thrd ? thrd->interruption_enabled() : false;
    }

    template <typename SchedulingPolicy, typename NotificationPolicy>
    bool threadmanager_impl<SchedulingPolicy, NotificationPolicy>::
        set_interruption_enabled(thread_id_type id, bool enable, error_code& ec)
    {
        if (HPX_UNLIKELY(!id)) {
            HPX_THROW_EXCEPTION(null_thread_id,
                "threadmanager_impl::set_interruption_enabled",
                "NULL thread id encountered");
        }

        if (&ec != &throws)
            ec = make_success_code();

        // we know that the id is actually the pointer to the thread
        thread_data* thrd = reinterpret_cast<thread_data*>(id);
        if (thrd)
            return thrd->set_interruption_enabled(enable);
        return false;
    }

    template <typename SchedulingPolicy, typename NotificationPolicy>
    bool threadmanager_impl<SchedulingPolicy, NotificationPolicy>::
        get_interruption_requested(thread_id_type id, error_code& ec)
    {
        if (HPX_UNLIKELY(!id)) {
            HPX_THROWS_IF(ec, null_thread_id,
                "threadmanager_impl::get_interruption_requested",
                "NULL thread id encountered");
            return false;
        }

        if (&ec != &throws)
            ec = make_success_code();

        // we know that the id is actually the pointer to the thread
        thread_data* thrd = reinterpret_cast<thread_data*>(id);
        return thrd ? thrd->interruption_requested() : false;
    }

    template <typename SchedulingPolicy, typename NotificationPolicy>
    void threadmanager_impl<SchedulingPolicy, NotificationPolicy>::
        interrupt(thread_id_type id, bool flag, error_code& ec)
    {
        if (HPX_UNLIKELY(!id)) {
            HPX_THROWS_IF(ec, null_thread_id,
                "threadmanager_impl::interrupt",
                "NULL thread id encountered");
            return;
        }

        if (&ec != &throws)
            ec = make_success_code();

        // we know that the id is actually the pointer to the thread
        thread_data* thrd = reinterpret_cast<thread_data*>(id);
        if (thrd) {
            thrd->interrupt(flag);      // notify thread

            // set thread state to pending, if the thread is currently active,
            // this will be rescheduled until it calls an interruption point
            set_thread_state(id, pending, wait_abort,
                thread_priority_normal, ec);
        }
    }

#if HPX_THREAD_MAINTAIN_THREAD_DATA
    ///////////////////////////////////////////////////////////////////////////
    template <typename SchedulingPolicy, typename NotificationPolicy>
    std::size_t threadmanager_impl<SchedulingPolicy, NotificationPolicy>::
        get_thread_data(thread_id_type id, error_code& ec) const
    {
        if (HPX_UNLIKELY(!id)) {
            HPX_THROWS_IF(ec, null_thread_id,
                "threadmanager_impl::get_thread_data",
                "NULL thread id encountered");
            return 0;
        }

        // we know that the id is actually the pointer to the thread
        thread_data* thrd = reinterpret_cast<thread_data*>(id);
        return thrd ? thrd->get_thread_data() : 0;
    }

    template <typename SchedulingPolicy, typename NotificationPolicy>
    std::size_t threadmanager_impl<SchedulingPolicy, NotificationPolicy>::
        set_thread_data(thread_id_type id, std::size_t data,
            error_code& ec)
    {
        if (HPX_UNLIKELY(!id)) {
            HPX_THROWS_IF(ec, null_thread_id,
                "threadmanager_impl::set_thread_data",
                "NULL thread id encountered");
            return 0;
        }

        // we know that the id is actually the pointer to the thread
        thread_data* thrd = reinterpret_cast<thread_data*>(id);
        return thrd ? thrd->set_thread_data(data) : 0;
    }
#endif

    ///////////////////////////////////////////////////////////////////////////
    template <typename SchedulingPolicy, typename NotificationPolicy>
    void threadmanager_impl<SchedulingPolicy, NotificationPolicy>::
    run_thread_exit_callbacks(thread_id_type id, error_code& ec)
    {
        if (HPX_UNLIKELY(!id)) {
            HPX_THROWS_IF(ec, null_thread_id,
                "threadmanager_impl::run_thread_exit_callbacks",
                "NULL thread id encountered");
            return;
        }

        if (&ec != &throws)
            ec = make_success_code();

        thread_data* thrd = reinterpret_cast<thread_data*>(id);
        if (thrd)
            thrd->run_thread_exit_callbacks();
    }

    template <typename SchedulingPolicy, typename NotificationPolicy>
    bool threadmanager_impl<SchedulingPolicy, NotificationPolicy>::
    add_thread_exit_callback(thread_id_type id, HPX_STD_FUNCTION<void()> const& f,
        error_code& ec)
    {
        if (HPX_UNLIKELY(!id)) {
            HPX_THROWS_IF(ec, null_thread_id,
                "threadmanager_impl::add_thread_exit_callback",
                "NULL thread id encountered");
            return false;
        }

        if (&ec != &throws)
            ec = make_success_code();

        thread_data* thrd = reinterpret_cast<thread_data*>(id);
        return (0 != thrd) ? thrd->add_thread_exit_callback(f) : false;
    }

    template <typename SchedulingPolicy, typename NotificationPolicy>
    void threadmanager_impl<SchedulingPolicy, NotificationPolicy>::
        free_thread_exit_callbacks(thread_id_type id, error_code& ec)
    {
        if (HPX_UNLIKELY(!id)) {
            HPX_THROWS_IF(ec, null_thread_id,
                "threadmanager_impl::free_thread_exit_callbacks",
                "NULL thread id encountered");
            return;
        }

        if (&ec != &throws)
            ec = make_success_code();

        thread_data* thrd = reinterpret_cast<thread_data*>(id);
        if (0 != thrd)
            thrd->free_thread_exit_callbacks();
    }

    ///////////////////////////////////////////////////////////////////////////
    /// Set a timer to set the state of the given \a thread to the given
    /// new value after it expired (at the given time)
    template <typename SchedulingPolicy, typename NotificationPolicy>
    thread_id_type threadmanager_impl<SchedulingPolicy, NotificationPolicy>::
        set_state(time_type const& expire_at, thread_id_type id,
            thread_state_enum newstate, thread_state_ex_enum newstate_ex,
            thread_priority priority, error_code& ec)
    {
        return detail::set_thread_state_timed(scheduler_, expire_at, id,
            newstate, newstate_ex, priority, get_worker_thread_num(), ec);
    }

    /// Set a timer to set the state of the given \a thread to the given
    /// new value after it expired (after the given duration)
    template <typename SchedulingPolicy, typename NotificationPolicy>
    thread_id_type threadmanager_impl<SchedulingPolicy, NotificationPolicy>::
        set_state(duration_type const& from_now, thread_id_type id,
            thread_state_enum newstate, thread_state_ex_enum newstate_ex,
            thread_priority priority, error_code& ec)
    {
        return detail::set_thread_state_timed(scheduler_, from_now, id,
            newstate, newstate_ex, priority, get_worker_thread_num(), ec);
    }

    ///////////////////////////////////////////////////////////////////////////
    // main function executed by all OS threads managed by this threadmanager_impl
    template <typename SP, typename NP>
    struct init_tss_helper
    {
        typedef threadmanager_impl<SP, NP> threadmanager_type;

        init_tss_helper(threadmanager_type& tm, std::size_t thread_num,
                bool numa_sensitive)
          : tm_(tm)
        {
            tm_.init_tss(thread_num, numa_sensitive);
        }
        ~init_tss_helper()
        {
            tm_.deinit_tss();
        }

        threadmanager_type& tm_;
    };

    struct manage_active_thread_count
    {
        manage_active_thread_count(boost::atomic<long>& counter)
          : counter_(counter)
        {
            ++counter_;
        }
        ~manage_active_thread_count()
        {
            --counter_;
        }

        boost::atomic<long>& counter_;
    };

    template <typename SchedulingPolicy, typename NotificationPolicy>
    void threadmanager_impl<SchedulingPolicy, NotificationPolicy>::
        tfunc(std::size_t num_thread)
    {
        // wait for all threads to start up before before starting px work
        startup_->wait();

        // manage the number of this thread in its TSS
        init_tss_helper<SchedulingPolicy, NotificationPolicy>
            tss_helper(*this, num_thread, scheduler_.numa_sensitive());

        // needs to be done as the first thing, otherwise logging won't work
        notifier_.on_start_thread(num_thread);       // notify runtime system of started thread
        scheduler_.on_start_thread(num_thread);

        {
            LTM_(info) << "tfunc(" << num_thread << "): starting OS thread";
            try {
                try {
                    tfunc_impl(num_thread);
                }
                catch (hpx::exception const& e) {
                    LFATAL_ << "tfunc(" << num_thread
                            << "): caught hpx::exception: "
                            << e.what() << ", aborted thread execution";
                    report_error(num_thread, boost::current_exception());
                    return;
                }
                catch (boost::system::system_error const& e) {
                    LFATAL_ << "tfunc(" << num_thread
                            << "): caught boost::system::system_error: "
                            << e.what() << ", aborted thread execution";
                    report_error(num_thread, boost::current_exception());
                    return;
                }
                catch (std::exception const& e) {
                    // Repackage exceptions to avoid slicing.
                    boost::throw_exception(boost::enable_error_info(
                        hpx::exception(unhandled_exception, e.what())));
                }
            }
            catch (...) {
                LFATAL_ << "tfunc(" << num_thread << "): caught unexpected "
                    "exception, aborted thread execution";
                report_error(num_thread, boost::current_exception());
                return;
            }

            LTM_(info) << "tfunc(" << num_thread << "): ending OS thread, "
                "executed " << executed_threads_[num_thread] << " HPX threads";
        }

        notifier_.on_stop_thread(num_thread);
        scheduler_.on_stop_thread(num_thread);
    }

    ///////////////////////////////////////////////////////////////////////////
    // counter creator and discovery functions

    // queue length(s) counter creation function
    template <typename SchedulingPolicy, typename NotificationPolicy>
    naming::gid_type threadmanager_impl<SchedulingPolicy, NotificationPolicy>::
        queue_length_counter_creator(
            performance_counters::counter_info const& info, error_code& ec)
    {
        // verify the validity of the counter instance name
        performance_counters::counter_path_elements paths;
        performance_counters::get_counter_path_elements(info.fullname_, paths, ec);
        if (ec) return naming::invalid_gid;

        // /threadqueue{locality#%d/total}/length
        // /threadqueue{locality#%d/worker-thread%d}/length
        if (paths.parentinstance_is_basename_) {
            HPX_THROWS_IF(ec, bad_parameter, "queue_length_counter_creator",
                "invalid counter instance parent name: " +
                    paths.parentinstancename_);
            return naming::invalid_gid;
        }

        typedef scheduling_policy_type spt;

        using HPX_STD_PLACEHOLDERS::_1;
        if (paths.instancename_ == "total" && paths.instanceindex_ == -1)
        {
            // overall counter
            using performance_counters::detail::create_raw_counter;
            HPX_STD_FUNCTION<boost::int64_t()> f =
                HPX_STD_BIND(&spt::get_queue_length, &scheduler_, -1);
            return create_raw_counter(info, f, ec);
        }
        else if (paths.instancename_ == "worker-thread" &&
            paths.instanceindex_ >= 0 &&
            std::size_t(paths.instanceindex_) < threads_.size())
        {
            // specific counter
            using performance_counters::detail::create_raw_counter;
            HPX_STD_FUNCTION<boost::int64_t()> f =
                HPX_STD_BIND(&spt::get_queue_length, &scheduler_,
                    static_cast<std::size_t>(paths.instanceindex_));
            return create_raw_counter(info, f, ec);
        }

        HPX_THROWS_IF(ec, bad_parameter, "queue_length_counter_creator",
            "invalid counter instance name: " + paths.instancename_);
        return naming::invalid_gid;
    }

#if HPX_THREAD_MAINTAIN_QUEUE_WAITTIME
    // average pending thread wait time
    template <typename SchedulingPolicy, typename NotificationPolicy>
    naming::gid_type threadmanager_impl<SchedulingPolicy, NotificationPolicy>::
        thread_wait_time_counter_creator(
            performance_counters::counter_info const& info, error_code& ec)
    {
        // verify the validity of the counter instance name
        performance_counters::counter_path_elements paths;
        performance_counters::get_counter_path_elements(info.fullname_, paths, ec);
        if (ec) return naming::invalid_gid;

        // /threads{locality#%d/total}/wait-time/pending
        // /threads{locality#%d/worker-thread%d}/wait-time/pending
        if (paths.parentinstance_is_basename_) {
            HPX_THROWS_IF(ec, bad_parameter,
                "thread_wait_time_counter_creator",
                "invalid counter instance parent name: " +
                    paths.parentinstancename_);
            return naming::invalid_gid;
        }

        typedef scheduling_policy_type spt;

        using HPX_STD_PLACEHOLDERS::_1;
        if (paths.instancename_ == "total" && paths.instanceindex_ == -1)
        {
            policies::maintain_queue_wait_times = true;

            // overall counter
            using performance_counters::detail::create_raw_counter;
            HPX_STD_FUNCTION<boost::int64_t()> f =
                HPX_STD_BIND(&spt::get_average_thread_wait_time, &scheduler_, -1);
            return create_raw_counter(info, f, ec);
        }
        else if (paths.instancename_ == "worker-thread" &&
            paths.instanceindex_ >= 0 &&
            std::size_t(paths.instanceindex_) < threads_.size())
        {
            policies::maintain_queue_wait_times = true;

            // specific counter
            using performance_counters::detail::create_raw_counter;
            HPX_STD_FUNCTION<boost::int64_t()> f =
                HPX_STD_BIND(&spt::get_average_thread_wait_time, &scheduler_,
                    static_cast<std::size_t>(paths.instanceindex_));
            return create_raw_counter(info, f, ec);
        }

        HPX_THROWS_IF(ec, bad_parameter, "thread_wait_time_counter_creator",
            "invalid counter instance name: " + paths.instancename_);
        return naming::invalid_gid;
    }

    // average pending task wait time
    template <typename SchedulingPolicy, typename NotificationPolicy>
    naming::gid_type threadmanager_impl<SchedulingPolicy, NotificationPolicy>::
        task_wait_time_counter_creator(
            performance_counters::counter_info const& info, error_code& ec)
    {
        // verify the validity of the counter instance name
        performance_counters::counter_path_elements paths;
        performance_counters::get_counter_path_elements(info.fullname_, paths, ec);
        if (ec) return naming::invalid_gid;

        // /threads{locality#%d/total}/wait-time/pending
        // /threads{locality#%d/worker-thread%d}/wait-time/pending
        if (paths.parentinstance_is_basename_) {
            HPX_THROWS_IF(ec, bad_parameter,
                "task_wait_time_counter_creator",
                "invalid counter instance parent name: " +
                    paths.parentinstancename_);
            return naming::invalid_gid;
        }

        typedef scheduling_policy_type spt;

        using HPX_STD_PLACEHOLDERS::_1;
        if (paths.instancename_ == "total" && paths.instanceindex_ == -1)
        {
            policies::maintain_queue_wait_times = true;

            // overall counter
            using performance_counters::detail::create_raw_counter;
            HPX_STD_FUNCTION<boost::int64_t()> f =
                HPX_STD_BIND(&spt::get_average_task_wait_time, &scheduler_, -1);
            return create_raw_counter(info, f, ec);
        }
        else if (paths.instancename_ == "worker-thread" &&
            paths.instanceindex_ >= 0 &&
            std::size_t(paths.instanceindex_) < threads_.size())
        {
            policies::maintain_queue_wait_times = true;

            // specific counter
            using performance_counters::detail::create_raw_counter;
            HPX_STD_FUNCTION<boost::int64_t()> f =
                HPX_STD_BIND(&spt::get_average_task_wait_time, &scheduler_,
                    static_cast<std::size_t>(paths.instanceindex_));
            return create_raw_counter(info, f, ec);
        }

        HPX_THROWS_IF(ec, bad_parameter, "task_wait_time_counter_creator",
            "invalid counter instance name: " + paths.instancename_);
        return naming::invalid_gid;
    }
#endif

    bool locality_allocator_counter_discoverer(
        performance_counters::counter_info const& info,
        HPX_STD_FUNCTION<performance_counters::discover_counter_func> const& f,
        performance_counters::discover_counters_mode mode, error_code& ec)
    {
        performance_counters::counter_info i = info;

        // compose the counter name templates
        performance_counters::counter_path_elements p;
        performance_counters::counter_status status =
            get_counter_path_elements(info.fullname_, p, ec);
        if (!status_is_valid(status)) return false;

        if (mode == performance_counters::discover_counters_minimal ||
            p.parentinstancename_.empty() || p.instancename_.empty())
        {
            if (p.parentinstancename_.empty())
            {
                p.parentinstancename_ = "locality#*";
                p.parentinstanceindex_ = -1;
            }

            if (p.instancename_.empty())
            {
                p.instancename_ = "total";
                p.instanceindex_ = -1;
            }

            status = get_counter_name(p, i.fullname_, ec);
            if (!status_is_valid(status) || !f(i, ec) || ec)
                return false;

            p.instancename_ = "allocator#*";
            p.instanceindex_ = -1;

            status = get_counter_name(p, i.fullname_, ec);
            if (!status_is_valid(status) || !f(i, ec) || ec)
                return false;
        }
        if (p.instancename_ == "total" && p.instanceindex_ == -1)
        {
            // overall counter
            status = get_counter_name(p, i.fullname_, ec);
            if (!status_is_valid(status) || !f(i, ec) || ec)
                return false;
        }
        else if (p.instancename_ == "allocator#*") 
        {
            for (std::size_t t = 0; t < HPX_COROUTINE_NUM_ALL_HEAPS; ++t)
            {
                p.instancename_ = "allocator";
                p.instanceindex_ = static_cast<boost::int32_t>(t);
                status = get_counter_name(p, i.fullname_, ec);
                if (!status_is_valid(status) || !f(i, ec) || ec)
                    return false;
            }
        }
        else if (!f(i, ec) || ec) {
            return false;
        }

        if (&ec != &throws)
            ec = make_success_code();

        return true;
    }

    ///////////////////////////////////////////////////////////////////////////
    // idle rate counter creation function
    template <typename SchedulingPolicy, typename NotificationPolicy>
    naming::gid_type threadmanager_impl<SchedulingPolicy, NotificationPolicy>::
        idle_rate_counter_creator(
            performance_counters::counter_info const& info, error_code& ec)
    {
        // verify the validity of the counter instance name
        performance_counters::counter_path_elements paths;
        performance_counters::get_counter_path_elements(info.fullname_, paths, ec);
        if (ec) return naming::invalid_gid;

        // /threads{locality#%d/total}/idle-rate
        // /threads{locality#%d/worker-thread%d}/idle-rate
        if (paths.parentinstance_is_basename_) {
            HPX_THROWS_IF(ec, bad_parameter, "idle_rate_counter_creator",
                "invalid counter instance parent name: " +
                    paths.parentinstancename_);
            return naming::invalid_gid;
        }

        typedef threadmanager_impl ti;

        using HPX_STD_PLACEHOLDERS::_1;
        if (paths.instancename_ == "total" && paths.instanceindex_ == -1)
        {
            // overall counter
            using performance_counters::detail::create_raw_counter;
            HPX_STD_FUNCTION<boost::int64_t(bool)> f =
                 HPX_STD_BIND(&ti::avg_idle_rate, this, _1);
            return create_raw_counter(info, f, ec);
        }
        else if (paths.instancename_ == "worker-thread" &&
            paths.instanceindex_ >= 0 &&
            std::size_t(paths.instanceindex_) < threads_.size())
        {
            // specific counter
            using performance_counters::detail::create_raw_counter;
            HPX_STD_FUNCTION<boost::int64_t(bool)> f =
                HPX_STD_BIND(&ti::avg_idle_rate, this,
                    static_cast<std::size_t>(paths.instanceindex_), _1);
            return create_raw_counter(info, f, ec);
        }

        HPX_THROWS_IF(ec, bad_parameter, "idle_rate_counter_creator",
            "invalid counter instance name: " + paths.instancename_);
        return naming::invalid_gid;
    }

    ///////////////////////////////////////////////////////////////////////////
    naming::gid_type
    counter_creator(performance_counters::counter_info const& info,
        performance_counters::counter_path_elements const& paths,
        HPX_STD_FUNCTION<boost::int64_t(bool)> const& total_creator,
        HPX_STD_FUNCTION<boost::int64_t(bool)> const& individual_creator,
        char const* individual_name, std::size_t individual_count,
        error_code& ec)
    {
        if (paths.parentinstance_is_basename_) {
            HPX_THROWS_IF(ec, bad_parameter, "counter_creator",
                "invalid counter instance parent name: " +
                    paths.parentinstancename_);
            return naming::invalid_gid;
        }

        if (!total_creator.empty() &&
            paths.instancename_ == "total" && paths.instanceindex_ == -1)
        {
            // overall counter
            using performance_counters::detail::create_raw_counter;
            return create_raw_counter(info, total_creator, ec);
        }
        else if (!individual_creator.empty() &&
            paths.instancename_ == individual_name &&
            paths.instanceindex_ >= 0 &&
            std::size_t(paths.instanceindex_) < individual_count)
        {
            // specific counter
            using performance_counters::detail::create_raw_counter;
            return create_raw_counter(info, individual_creator, ec);
        }

        HPX_THROWS_IF(ec, bad_parameter, "counter_creator",
            "invalid counter instance name: " + paths.instancename_);
        return naming::invalid_gid;
    }

    ///////////////////////////////////////////////////////////////////////////
    // thread counts counter creation function
    template <typename SchedulingPolicy, typename NotificationPolicy>
    naming::gid_type threadmanager_impl<SchedulingPolicy, NotificationPolicy>::
        thread_counts_counter_creator(
            performance_counters::counter_info const& info, error_code& ec)
    {
        // verify the validity of the counter instance name
        performance_counters::counter_path_elements paths;
        performance_counters::get_counter_path_elements(info.fullname_, paths, ec);
        if (ec) return naming::invalid_gid;

        struct creator_data
        {
            char const* const countername;
            HPX_STD_FUNCTION<boost::int64_t(bool)> total_func;
            HPX_STD_FUNCTION<boost::int64_t(bool)> individual_func;
            char const* const individual_name;
            std::size_t individual_count;
        };

        typedef scheduling_policy_type spt;
        typedef threadmanager_impl ti;

        using HPX_STD_PLACEHOLDERS::_1;

        std::size_t shepherd_count = threads_.size();
        creator_data data[] =
        {
            // /threads{locality#%d/total}/count/cumulative
            // /threads{locality#%d/worker-thread%d}/count/cumulative
            { "count/cumulative",
              HPX_STD_BIND(&ti::get_executed_threads, this, -1, _1),
              HPX_STD_BIND(&ti::get_executed_threads, this,
                  static_cast<std::size_t>(paths.instanceindex_), _1),
              "worker-thread", shepherd_count
            },
            // /threads{locality#%d/total}/count/instantaneous/all
            // /threads{locality#%d/worker-thread%d}/count/instantaneous/all
            { "count/instantaneous/all",
              HPX_STD_BIND(&spt::get_thread_count, &scheduler_, unknown,
                  thread_priority_default, std::size_t(-1), _1),
              HPX_STD_BIND(&spt::get_thread_count, &scheduler_, unknown,
                  thread_priority_default,
                  static_cast<std::size_t>(paths.instanceindex_), _1),
              "worker-thread", shepherd_count
            },
            // /threads{locality#%d/total}/count/instantaneous/active
            // /threads{locality#%d/worker-thread%d}/count/instantaneous/active
            { "count/instantaneous/active",
              HPX_STD_BIND(&spt::get_thread_count, &scheduler_, active,
                  thread_priority_default, std::size_t(-1), _1),
              HPX_STD_BIND(&spt::get_thread_count, &scheduler_, active,
                  thread_priority_default,
                  static_cast<std::size_t>(paths.instanceindex_), _1),
              "worker-thread", shepherd_count
            },
            // /threads{locality#%d/total}/count/instantaneous/pending
            // /threads{locality#%d/worker-thread%d}/count/instantaneous/pending
            { "count/instantaneous/pending",
              HPX_STD_BIND(&spt::get_thread_count, &scheduler_, pending,
                  thread_priority_default, std::size_t(-1), _1),
              HPX_STD_BIND(&spt::get_thread_count, &scheduler_, pending,
                  thread_priority_default,
                  static_cast<std::size_t>(paths.instanceindex_), _1),
              "worker-thread", shepherd_count
            },
            // /threads{locality#%d/total}/count/instantaneous/suspended
            // /threads{locality#%d/worker-thread%d}/count/instantaneous/suspended
            { "count/instantaneous/suspended",
              HPX_STD_BIND(&spt::get_thread_count, &scheduler_, suspended,
                  thread_priority_default, std::size_t(-1), _1),
              HPX_STD_BIND(&spt::get_thread_count, &scheduler_, suspended,
                  thread_priority_default,
                  static_cast<std::size_t>(paths.instanceindex_), _1),
              "worker-thread", shepherd_count
            },
            // /threads(locality#%d/total}/count/instantaneous/terminated
            // /threads(locality#%d/worker-thread%d}/count/instantaneous/terminated
            { "count/instantaneous/terminated",
              HPX_STD_BIND(&spt::get_thread_count, &scheduler_, terminated,
                  thread_priority_default, std::size_t(-1), _1),
              HPX_STD_BIND(&spt::get_thread_count, &scheduler_, terminated,
                  thread_priority_default,
                  static_cast<std::size_t>(paths.instanceindex_), _1),
              "worker-thread", shepherd_count
            },
            // /threads{locality#%d/total}/count/instantaneous/staged
            // /threads{locality#%d/worker-thread%d}/count/instantaneous/staged
            { "count/instantaneous/staged",
              HPX_STD_BIND(&spt::get_thread_count, &scheduler_, staged,
                  thread_priority_default, std::size_t(-1), _1),
              HPX_STD_BIND(&spt::get_thread_count, &scheduler_, staged,
                  thread_priority_default,
                  static_cast<std::size_t>(paths.instanceindex_), _1),
              "worker-thread", shepherd_count
            },
            // /threads{locality#%d/total}/count/stack-recycles
            { "count/stack-recycles",
              HPX_STD_BIND(&coroutine_type::impl_type::get_stack_recycle_count, _1),
              HPX_STD_FUNCTION<boost::uint64_t(bool)>(), "", 0
            },
#if !defined(BOOST_WINDOWS) && !defined(HPX_COROUTINE_USE_GENERIC_CONTEXT)
            // /threads{locality#%d/total}/count/stack-unbinds
            { "count/stack-unbinds",
              HPX_STD_BIND(&coroutine_type::impl_type::get_stack_unbind_count, _1),
              HPX_STD_FUNCTION<boost::uint64_t(bool)>(), "", 0
            },
#endif
            // /threads{locality#%d/total}/count/objects
            // /threads{locality#%d/allocator%d}/count/objects
            { "count/objects",
              &coroutine_type::impl_type::get_allocation_count_all,
              HPX_STD_BIND(&coroutine_type::impl_type::get_allocation_count,
                  static_cast<std::size_t>(paths.instanceindex_), _1),
              "allocator", HPX_COROUTINE_NUM_ALL_HEAPS
            },
            // /threads{locality#%d/total}/count/stolen
            // /threads{locality#%d/worker-thread%d}/count/stolen
            { "count/stolen",
              HPX_STD_BIND(&spt::get_num_stolen_threads, &scheduler_,
                  std::size_t(-1), _1),
              HPX_STD_BIND(&spt::get_num_stolen_threads, &scheduler_,
                  static_cast<std::size_t>(paths.instanceindex_), _1),
              "worker-thread", shepherd_count
            },
        };
        std::size_t const data_size = sizeof(data)/sizeof(data[0]);

        for (creator_data const* d = data; d < &d[data_size]; ++d)
        {
            if (paths.countername_ == d->countername)
            {
                return counter_creator(info, paths, d->total_func,
                    d->individual_func, d->individual_name,
                    d->individual_count, ec);
            }
        }

        HPX_THROWS_IF(ec, bad_parameter, "thread_counts_counter_creator",
            "invalid counter instance name: " + paths.instancename_);
        return naming::invalid_gid;
    }

    ///////////////////////////////////////////////////////////////////////////
    template <typename SchedulingPolicy, typename NotificationPolicy>
    void threadmanager_impl<SchedulingPolicy, NotificationPolicy>::
        register_counter_types()
    {
        typedef threadmanager_impl ti;
        HPX_STD_FUNCTION<performance_counters::create_counter_func> counts_creator(
            boost::bind(&ti::thread_counts_counter_creator, this, _1, _2));

        performance_counters::generic_counter_type_data counter_types[] =
        {
            // length of thread queue(s)
            { "/threadqueue/length", performance_counters::counter_raw,
              "returns the current queue length for the referenced queue",
              HPX_PERFORMANCE_COUNTER_V1,
              boost::bind(&ti::queue_length_counter_creator, this, _1, _2),
              &performance_counters::locality_thread_counter_discoverer,
              ""
            },
#if HPX_THREAD_MAINTAIN_QUEUE_WAITTIME
            // average thread wait time for queue(s)
            { "/threads/wait-time/pending", performance_counters::counter_raw,
              "returns the average wait time of pending threads for the referenced queue",
              HPX_PERFORMANCE_COUNTER_V1,
              boost::bind(&ti::thread_wait_time_counter_creator, this, _1, _2),
              &performance_counters::locality_thread_counter_discoverer,
              "ns"
            },
            // average task wait time for queue(s)
            { "/threads/wait-time/staged", performance_counters::counter_raw,
              "returns the average wait time of staged threads (task descriptions) "
              "for the referenced queue",
              HPX_PERFORMANCE_COUNTER_V1,
              boost::bind(&ti::task_wait_time_counter_creator, this, _1, _2),
              &performance_counters::locality_thread_counter_discoverer,
              "ns"
            },
#endif
            // idle rate
            { "/threads/idle-rate", performance_counters::counter_raw,
              "returns the idle rate for the referenced object [0.1%]",
              HPX_PERFORMANCE_COUNTER_V1,
              boost::bind(&ti::idle_rate_counter_creator, this, _1, _2),
              &performance_counters::locality_thread_counter_discoverer,
              "0.1%"
            },
            // thread counts
            { "/threads/count/cumulative", performance_counters::counter_raw,
              "returns the overall number of executed (retired) HPX-threads for "
              "the referenced locality", HPX_PERFORMANCE_COUNTER_V1, counts_creator,
              &performance_counters::locality_thread_counter_discoverer,
              ""
            },
            { "/threads/count/instantaneous/all", performance_counters::counter_raw,
              "returns the overall current number of HPX-threads instantiated at the "
              "referenced locality", HPX_PERFORMANCE_COUNTER_V1, counts_creator,
              &performance_counters::locality_thread_counter_discoverer,
              ""
            },
            { "/threads/count/instantaneous/active", performance_counters::counter_raw,
              "returns the current number of active HPX-threads at the referenced locality",
              HPX_PERFORMANCE_COUNTER_V1, counts_creator,
              &performance_counters::locality_thread_counter_discoverer,
              ""
            },
            { "/threads/count/instantaneous/pending", performance_counters::counter_raw,
              "returns the current number of pending HPX-threads at the referenced locality",
              HPX_PERFORMANCE_COUNTER_V1, counts_creator,
              &performance_counters::locality_thread_counter_discoverer,
              ""
            },
            { "/threads/count/instantaneous/suspended", performance_counters::counter_raw,
              "returns the current number of suspended HPX-threads at the referenced locality",
              HPX_PERFORMANCE_COUNTER_V1, counts_creator,
              &performance_counters::locality_thread_counter_discoverer,
              ""
            },
            { "/threads/count/instantaneous/terminated", performance_counters::counter_raw,
              "returns the current number of terminated HPX-threads at the referenced locality",
              HPX_PERFORMANCE_COUNTER_V1, counts_creator,
              &performance_counters::locality_thread_counter_discoverer,
              ""
            },
            { "/threads/count/instantaneous/staged", performance_counters::counter_raw,
              "returns the current number of staged HPX-threads (task descriptions) "
              "at the referenced locality",
              HPX_PERFORMANCE_COUNTER_V1, counts_creator,
              &performance_counters::locality_thread_counter_discoverer,
              ""
            },
            { "/threads/count/stack-recycles", performance_counters::counter_raw,
              "returns the total number of HPX-thread recycling operations performed "
              "for the referenced locality", HPX_PERFORMANCE_COUNTER_V1,
              counts_creator, &performance_counters::locality_counter_discoverer,
              ""
            },
#if !defined(BOOST_WINDOWS) && !defined(HPX_COROUTINE_USE_GENERIC_CONTEXT)
            { "/threads/count/stack-unbinds", performance_counters::counter_raw,
              "returns the total number of HPX-thread unbind (madvise) operations "
              "performed for the referenced locality", HPX_PERFORMANCE_COUNTER_V1,
              counts_creator, &performance_counters::locality_counter_discoverer,
              ""
            },
#endif
            { "/threads/count/objects", performance_counters::counter_raw,
              "returns the overall number of created HPX-threads objects for "
              "the referenced locality", HPX_PERFORMANCE_COUNTER_V1,
              counts_creator,
              &locality_allocator_counter_discoverer,
              ""
<<<<<<< HEAD
            }
=======
            },
            { "/threads/count/stolen", performance_counters::counter_raw,
              "returns the overall number of HPX-threads stolen from neighboring"
              "schedulers for the referenced locality", HPX_PERFORMANCE_COUNTER_V1,
              counts_creator,
              &performance_counters::locality_thread_counter_discoverer,
              ""
            },
>>>>>>> b5aaa9c6
        };
        performance_counters::install_counter_types(
            counter_types, sizeof(counter_types)/sizeof(counter_types[0]));
    }

    ///////////////////////////////////////////////////////////////////////////
    template <typename SchedulingPolicy, typename NotificationPolicy>
    void threadmanager_impl<SchedulingPolicy, NotificationPolicy>::
        tfunc_impl(std::size_t num_thread)
    {
        manage_active_thread_count count(thread_count_);

        // set affinity on Linux systems or when using HWLOC
        topology const& topology_ = get_topology();
        std::size_t mask = get_pu_mask(topology_, num_thread);

        LTM_(info) << "tfunc(" << num_thread
            << "): will run on one processing unit within this mask: "
            << std::hex << "0x" << mask;

        error_code ec(lightweight);
        topology_.set_thread_affinity_mask(mask, ec);
        if (ec) {
            LTM_(warning) << "run: setting thread affinity on OS thread "
                << num_thread << " failed with: " << ec.get_message();
        }

        // run the work queue
        hpx::util::coroutines::prepare_main_thread main_thread;

        // run main scheduling loop until terminated
        detail::scheduling_loop(num_thread, scheduler_, state_,
            executed_threads_[num_thread], tfunc_times[num_thread],
            exec_times[num_thread]);

#if HPX_DEBUG != 0
        // the last OS thread is allowed to exit only if no more PX threads exist
        BOOST_ASSERT(!scheduler_.get_thread_count(
            unknown, thread_priority_default, num_thread));
#endif
    }

    ///////////////////////////////////////////////////////////////////////////
    template <typename SchedulingPolicy, typename NotificationPolicy>
    bool threadmanager_impl<SchedulingPolicy, NotificationPolicy>::
        run(std::size_t num_threads)
    {
        LTM_(info) << "run: creating " << num_threads << " OS thread(s)";

        if (0 == num_threads) {
            HPX_THROW_EXCEPTION(bad_parameter,
                "threadmanager_impl::run", "number of threads is zero");
        }

        mutex_type::scoped_lock lk(mtx_);
        if (!threads_.empty() || (state_.load() == running))
            return true;    // do nothing if already running

        LTM_(info) << "run: running timer pool";
        timer_pool_.run(false);

        executed_threads_.resize(num_threads);
        tfunc_times.resize(num_threads);
        exec_times.resize(num_threads);

        try {
            // run threads and wait for initialization to complete
            BOOST_ASSERT (NULL == startup_);
            startup_ = new boost::barrier(static_cast<unsigned>(num_threads+1));

            state_.store(running);

            topology const& topology_ = get_topology();

            std::size_t thread_num = num_threads;
            while (thread_num-- != 0) {
                std::size_t mask = get_pu_mask(topology_, thread_num);

                LTM_(info) << "run: create OS thread " << thread_num
                    << ": will run on one processing unit within this mask: "
                    << std::hex << "0x" << mask;

                // create a new thread
                threads_.push_back(new boost::thread(boost::bind(
                    &threadmanager_impl::tfunc, this, thread_num)));

                // set the new threads affinity (on Windows systems)
                error_code ec(lightweight);
                topology_.set_thread_affinity_mask(threads_.back(), mask, ec);

                if (ec)
                {
                    LTM_(warning) << "run: setting thread affinity on OS "
                                     "thread " << thread_num << " failed with: "
                                  << ec.get_message();
                }
            }

            // start timer pool as well
            timer_pool_.run(false);

            // the main thread needs to have a unique thread_num
            init_tss(thread_num, scheduler_.numa_sensitive());
            startup_->wait();
        }
        catch (std::exception const& e) {
            LTM_(always) << "run: failed with: " << e.what();

            // trigger the barrier
            while (num_threads-- != 0 && !startup_->wait())
                ;

            stop();
            threads_.clear();

            return false;
        }

        LTM_(info) << "run: running";
        return true;
    }

    template <typename SchedulingPolicy, typename NotificationPolicy>
    void threadmanager_impl<SchedulingPolicy, NotificationPolicy>::
        stop (bool blocking)
    {
        LTM_(info) << "stop: blocking(" << std::boolalpha << blocking << ")";

        deinit_tss();

        mutex_type::scoped_lock l(mtx_);
        if (!threads_.empty()) {
            if (state_.load() == running) {
                state_.store(stopping);
                do_some_work();         // make sure we're not waiting
            }

            if (blocking) {
                for (std::size_t i = 0; i < threads_.size(); ++i)
                {
                    // make sure no OS thread is waiting
                    LTM_(info) << "stop: notify_all";
                    do_some_work();

                    LTM_(info) << "stop(" << i << "): join";

                    // unlock the lock while joining
                    util::unlock_the_lock<mutex_type::scoped_lock> ul(l);
                    threads_[i].join();
                }
                threads_.clear();

                LTM_(info) << "stop: stopping timer pool";
                timer_pool_.stop();             // stop timer pool as well
                if (blocking) {
                    timer_pool_.join();
                    timer_pool_.clear();
                }
            }
        }
        delete startup_;
        startup_ = NULL;
    }

    template <typename SchedulingPolicy, typename NotificationPolicy>
    boost::int64_t threadmanager_impl<SchedulingPolicy, NotificationPolicy>::
        get_executed_threads(std::size_t num, bool reset)
    {
        boost::int64_t result = 0;
        if (num != std::size_t(-1)) {
            result = executed_threads_[num];
            if (reset)
                executed_threads_[num] = 0;
            return result;
        }

        result = std::accumulate(executed_threads_.begin(),
            executed_threads_.end(), 0LL);
        if (reset)
            std::fill(executed_threads_.begin(), executed_threads_.end(), 0LL);
        return result;
    }

    ///////////////////////////////////////////////////////////////////////////
    template <typename SchedulingPolicy, typename NotificationPolicy>
    boost::int64_t threadmanager_impl<SchedulingPolicy, NotificationPolicy>::
        avg_idle_rate(bool reset)
    {
        double const exec_total =
            std::accumulate(exec_times.begin(), exec_times.end(), 0.);
        double const tfunc_total =
            std::accumulate(tfunc_times.begin(), tfunc_times.end(), 0.);

        if (reset) {
            std::fill(exec_times.begin(), exec_times.end(), 0);
            std::fill(tfunc_times.begin(), tfunc_times.end(), 0);
        }

        if (std::abs(tfunc_total) < 1e-16)   // avoid division by zero
            return 1000LL;

        double const percent = 1. - (exec_total / tfunc_total);
        return boost::int64_t(1000. * percent);    // 0.1 percent
    }

    template <typename SchedulingPolicy, typename NotificationPolicy>
    boost::int64_t threadmanager_impl<SchedulingPolicy, NotificationPolicy>::
        avg_idle_rate(std::size_t num_thread, bool reset)
    {
        double const exec_time = static_cast<double>(exec_times[num_thread]);
        double const tfunc_time = static_cast<double>(tfunc_times[num_thread]);
        double const percent = (tfunc_time != 0.) ? 1. - (exec_time / tfunc_time) : 1.;

        if (reset) {
            exec_times[num_thread] = 0;
            tfunc_times[num_thread] = 0;
        }

        return boost::int64_t(1000. * percent);   // 0.1 percent
    }
}}

///////////////////////////////////////////////////////////////////////////////
/// explicit template instantiation for the thread manager of our choice
#include <hpx/runtime/threads/policies/callback_notifier.hpp>

#if defined(HPX_GLOBAL_SCHEDULER)
#include <hpx/runtime/threads/policies/global_queue_scheduler.hpp>

template class HPX_EXPORT hpx::threads::threadmanager_impl<
    hpx::threads::policies::global_queue_scheduler,
    hpx::threads::policies::callback_notifier>;
#endif

#if defined(HPX_LOCAL_SCHEDULER)
#include <hpx/runtime/threads/policies/local_queue_scheduler.hpp>

template class HPX_EXPORT hpx::threads::threadmanager_impl<
    hpx::threads::policies::local_queue_scheduler<>,
    hpx::threads::policies::callback_notifier>;
#endif

#if defined(HPX_ABP_SCHEDULER)
#include <hpx/runtime/threads/policies/abp_queue_scheduler.hpp>

template class HPX_EXPORT hpx::threads::threadmanager_impl<
    hpx::threads::policies::abp_queue_scheduler,
    hpx::threads::policies::callback_notifier>;
#endif

#if defined(HPX_ABP_PRIORITY_SCHEDULER)
#include <hpx/runtime/threads/policies/abp_priority_queue_scheduler.hpp>

template class HPX_EXPORT hpx::threads::threadmanager_impl<
    hpx::threads::policies::abp_priority_queue_scheduler,
    hpx::threads::policies::callback_notifier>;
#endif

#include <hpx/runtime/threads/policies/local_priority_queue_scheduler.hpp>

template class HPX_EXPORT hpx::threads::threadmanager_impl<
    hpx::threads::policies::local_priority_queue_scheduler,
    hpx::threads::policies::callback_notifier>;

#if defined(HPX_HIERARCHY_SCHEDULER)
#include <hpx/runtime/threads/policies/hierarchy_scheduler.hpp>

template class HPX_EXPORT hpx::threads::threadmanager_impl<
    hpx::threads::policies::hierarchy_scheduler,
    hpx::threads::policies::callback_notifier>;
#endif

#if defined(HPX_PERIODIC_PRIORITY_SCHEDULER)
#include <hpx/runtime/threads/policies/periodic_priority_scheduler.hpp>

template class HPX_EXPORT hpx::threads::threadmanager_impl<
    hpx::threads::policies::local_periodic_priority_scheduler,
    hpx::threads::policies::callback_notifier>;
#endif
<|MERGE_RESOLUTION|>--- conflicted
+++ resolved
@@ -1206,9 +1206,6 @@
               counts_creator,
               &locality_allocator_counter_discoverer,
               ""
-<<<<<<< HEAD
-            }
-=======
             },
             { "/threads/count/stolen", performance_counters::counter_raw,
               "returns the overall number of HPX-threads stolen from neighboring"
@@ -1217,7 +1214,6 @@
               &performance_counters::locality_thread_counter_discoverer,
               ""
             },
->>>>>>> b5aaa9c6
         };
         performance_counters::install_counter_types(
             counter_types, sizeof(counter_types)/sizeof(counter_types[0]));
