////////////////////////////////////////////////////////////////////////////////
//  Copyright (c) 2011 Bryce Adelstein-Lelbach
//  Copyright (c) 2011-2016 Hartmut Kaiser
<<<<<<< HEAD
//  Copyright (c) 2016 Parsa Amini
=======
>>>>>>> ea66bb91
//
//  Distributed under the Boost Software License, Version 1.0. (See accompanying
//  file LICENSE_1_0.txt or copy at http://www.boost.org/LICENSE_1_0.txt)
////////////////////////////////////////////////////////////////////////////////

#include <hpx/config.hpp>
#include <hpx/runtime.hpp>
#include <hpx/exception.hpp>
#include <hpx/apply.hpp>
#include <hpx/traits/component_supports_migration.hpp>
#include <hpx/traits/action_was_object_migrated.hpp>
#include <hpx/runtime/agas/addressing_service.hpp>
#include <hpx/runtime/agas/big_boot_barrier.hpp>
#include <hpx/runtime/agas/detail/bootstrap_service_client.hpp>
#include <hpx/runtime/agas/detail/hosted_service_client.hpp>
#include <hpx/runtime/naming/split_gid.hpp>
#include <hpx/util/logging.hpp>
#include <hpx/util/runtime_configuration.hpp>
#include <hpx/util/safe_lexical_cast.hpp>
#include <hpx/util/assert.hpp>
#include <hpx/util/bind.hpp>
#include <hpx/util/register_locks.hpp>
#include <hpx/include/performance_counters.hpp>
#include <hpx/performance_counters/counter_creators.hpp>
#include <hpx/lcos/wait_all.hpp>
#include <hpx/lcos/broadcast.hpp>

#include <boost/format.hpp>
#include <boost/icl/closed_interval.hpp>
#include <boost/lexical_cast.hpp>
#include <boost/thread/locks.hpp>

namespace hpx { namespace agas
{

struct addressing_service::gva_cache_key
{ // {{{ gva_cache_key implementation
  private:
    typedef boost::icl::closed_interval<naming::gid_type, std::less>
        key_type;

    key_type key_;

  public:
    gva_cache_key()
      : key_()
    {}

    explicit gva_cache_key(
        naming::gid_type const& id_
      , boost::uint64_t count_ = 1
        )
      : key_(naming::detail::get_stripped_gid(id_)
           , naming::detail::get_stripped_gid(id_) + (count_ - 1))
    {
        HPX_ASSERT(count_);
    }

    naming::gid_type get_gid() const
    {
        return boost::icl::lower(key_);
    }

    boost::uint64_t get_count() const
    {
        naming::gid_type const size = boost::icl::length(key_);
        HPX_ASSERT(size.get_msb() == 0);
        return size.get_lsb();
    }

    friend bool operator<(
        gva_cache_key const& lhs
      , gva_cache_key const& rhs
        )
    {
        return boost::icl::exclusive_less(lhs.key_, rhs.key_);
    }

    friend bool operator==(
        gva_cache_key const& lhs
      , gva_cache_key const& rhs
        )
    {
        // Is lhs in rhs?
        if (1 == lhs.get_count() && 1 != rhs.get_count())
            return boost::icl::contains(rhs.key_, lhs.key_);

        // Is rhs in lhs?
        else if (1 != lhs.get_count() && 1 == rhs.get_count())
            return boost::icl::contains(lhs.key_, rhs.key_);

        // Direct hit
        return lhs.key_ == rhs.key_;
    }
}; // }}}

struct addressing_service::gva_erase_policy
{ // {{{ gva_erase_policy implementation
    gva_erase_policy(
        naming::gid_type const& id
      , boost::uint64_t count
        )
      : entry(id, count)
    {}

    typedef std::pair<
        gva_cache_key, boost::cache::entries::lfu_entry<gva>
    > entry_type;

    bool operator()(
        entry_type const& p
        ) const
    {
        return p.first == entry;
    }

    gva_cache_key entry;
}; // }}}

addressing_service::addressing_service(
    parcelset::parcelhandler& ph
  , util::runtime_configuration const& ini_
  , runtime_mode runtime_type_
    )
  : gva_cache_(new gva_cache_type)
  , console_cache_(naming::invalid_locality_id)
  , max_refcnt_requests_(ini_.get_agas_max_pending_refcnt_requests())
  , refcnt_requests_count_(0)
  , enable_refcnt_caching_(true)
  , refcnt_requests_(new refcnt_requests_type)
  , service_type(ini_.get_agas_service_mode())
  , runtime_type(runtime_type_)
  , caching_(ini_.get_agas_caching_mode())
  , range_caching_(caching_ ? ini_.get_agas_range_caching_mode() : false)
  , action_priority_(ini_.get_agas_dedicated_server() ?
        threads::thread_priority_normal : threads::thread_priority_boost)
  , rts_lva_(0)
  , mem_lva_(0)
  , state_(state_starting)
  , locality_()
{ // {{{
    boost::shared_ptr<parcelset::parcelport> pp = ph.get_bootstrap_parcelport();
    create_big_boot_barrier(pp ? pp.get() : 0, ph.endpoints(), ini_);

    if (caching_)
        gva_cache_->reserve(ini_.get_agas_local_cache_size());

    if (is_bootstrap())
        launch_bootstrap(pp, ph.endpoints(), ini_);
} // }}}

void addressing_service::initialize(parcelset::parcelhandler& ph,
    boost::uint64_t rts_lva, boost::uint64_t mem_lva)
{ // {{{
    rts_lva_ = rts_lva;
    mem_lva_ = mem_lva;

    // now, boot the parcel port
    boost::shared_ptr<parcelset::parcelport> pp = ph.get_bootstrap_parcelport();
    if(pp)
        pp->run(false);

    if (is_bootstrap())
    {
        get_big_boot_barrier().wait_bootstrap();
    }
    else
    {
        launch_hosted();
        get_big_boot_barrier().wait_hosted(
            pp->get_locality_name(),
            client_->get_primary_ns_ptr(), client_->get_symbol_ns_ptr());
    }

    set_status(state_running);
} // }}}

naming::address::address_type
addressing_service::get_hosted_primary_ns_ptr() const
{
    HPX_ASSERT(!is_bootstrap());
    return client_->get_primary_ns_ptr();
}

naming::address::address_type
addressing_service::get_hosted_symbol_ns_ptr() const
{
    HPX_ASSERT(!is_bootstrap());
    return client_->get_symbol_ns_ptr();
}

naming::address::address_type
addressing_service::get_bootstrap_locality_ns_ptr() const
{
    HPX_ASSERT(is_bootstrap());
    return client_->get_locality_ns_ptr();
}

naming::address::address_type
addressing_service::get_bootstrap_primary_ns_ptr() const
{
    HPX_ASSERT(is_bootstrap());
    return client_->get_primary_ns_ptr();
}

naming::address::address_type
addressing_service::get_bootstrap_component_ns_ptr() const
{
    HPX_ASSERT(is_bootstrap());
    return client_->get_component_ns_ptr();
}

naming::address::address_type
addressing_service::get_bootstrap_symbol_ns_ptr() const
{
    HPX_ASSERT(is_bootstrap());
    return client_->get_symbol_ns_ptr();
}

namespace detail
{
    boost::uint32_t get_number_of_pus_in_cores(boost::uint32_t num_cores);
}

void addressing_service::launch_bootstrap(
    boost::shared_ptr<parcelset::parcelport> const& pp
  , parcelset::endpoints_type const & endpoints
  , util::runtime_configuration const& ini_
    )
{ // {{{
    boost::shared_ptr<detail::bootstrap_service_client> bootstrap_client =
        boost::make_shared<detail::bootstrap_service_client>();

    client_ = boost::static_pointer_cast<detail::agas_service_client>(
        bootstrap_client);

    runtime& rt = get_runtime();

    naming::gid_type const here =
        naming::get_gid_from_locality_id(HPX_AGAS_BOOTSTRAP_PREFIX);

    // store number of cores used by other processes
    boost::uint32_t cores_needed = rt.assign_cores();
    boost::uint32_t first_used_core = rt.assign_cores(
        pp ? pp->get_locality_name() : "", cores_needed);

    util::runtime_configuration& cfg = rt.get_config();
    cfg.set_first_used_core(first_used_core);
    HPX_ASSERT(pp ? pp->here() == pp->agas_locality(cfg) : true);
    rt.assign_cores();

    naming::gid_type const locality_gid = bootstrap_locality_namespace_gid();
    gva locality_gva(here,
        server::locality_namespace::get_component_type(), 1U,
            client_->get_locality_ns_ptr());
    locality_ns_addr_ = naming::address(here,
        server::locality_namespace::get_component_type(),
            client_->get_locality_ns_ptr());

    naming::gid_type const primary_gid = bootstrap_primary_namespace_gid();
    gva primary_gva(here,
        server::primary_namespace::get_component_type(), 1U,
            client_->get_primary_ns_ptr());
    primary_ns_addr_ = naming::address(here,
        server::primary_namespace::get_component_type(),
            client_->get_primary_ns_ptr());

    naming::gid_type const component_gid = bootstrap_component_namespace_gid();
    gva component_gva(here,
        server::component_namespace::get_component_type(), 1U,
            client_->get_component_ns_ptr());
    component_ns_addr_ = naming::address(here,
        server::component_namespace::get_component_type(),
            client_->get_component_ns_ptr());

    naming::gid_type const symbol_gid = bootstrap_symbol_namespace_gid();
    gva symbol_gva(here,
        server::symbol_namespace::get_component_type(), 1U,
            client_->get_symbol_ns_ptr());
    symbol_ns_addr_ = naming::address(here,
        server::symbol_namespace::get_component_type(),
            client_->get_symbol_ns_ptr());

    set_local_locality(here);
    rt.get_config().parse("assigned locality",
        boost::str(boost::format("hpx.locality!=%1%")
                  % naming::get_locality_id_from_gid(here)));

    boost::uint32_t num_threads = hpx::util::get_entry_as<boost::uint32_t>(
        ini_, "hpx.os_threads", 1u);
    request locality_req(locality_ns_allocate, endpoints, 4, num_threads); //-V112
    client_->service_locality(locality_req, action_priority_, throws);

    naming::gid_type runtime_support_gid1(here);
    runtime_support_gid1.set_lsb(rt.get_runtime_support_lva());
    naming::gid_type runtime_support_gid2(here);
    runtime_support_gid2.set_lsb(boost::uint64_t(0));

    gva runtime_support_address(here
      , components::get_component_type<components::server::runtime_support>()
      , 1U, rt.get_runtime_support_lva());

    request reqs[] =
    {
        request(primary_ns_bind_gid, locality_gid, locality_gva
          , naming::get_locality_from_gid(locality_gid))
      , request(primary_ns_bind_gid, primary_gid, primary_gva
          , naming::get_locality_from_gid(primary_gid))
      , request(primary_ns_bind_gid, component_gid, component_gva
          , naming::get_locality_from_gid(component_gid))
      , request(primary_ns_bind_gid, symbol_gid, symbol_gva
          , naming::get_locality_from_gid(symbol_gid))
    };

    for (std::size_t i = 0; i < (sizeof(reqs) / sizeof(request)); ++i)
        client_->service_primary(reqs[i], throws);

    register_name("/0/agas/locality#0", here);
    if (is_console())
        register_name("/0/locality#console", here);

    naming::gid_type lower, upper;
    get_id_range(HPX_INITIAL_GID_RANGE, lower, upper);
    rt.get_id_pool().set_range(lower, upper);
} // }}}

void addressing_service::launch_hosted()
{
    boost::shared_ptr<detail::hosted_service_client> booststrap_hosted =
        boost::make_shared<detail::hosted_service_client>();

    client_ = boost::static_pointer_cast<detail::agas_service_client>(
            booststrap_hosted);
}

void addressing_service::adjust_local_cache_size()
{ // {{{
    // adjust the local AGAS cache size for the number of connected localities
    if (caching_)
    {
        util::runtime_configuration const& cfg = get_runtime().get_config();
        std::size_t local_cache_size = cfg.get_agas_local_cache_size();
        std::size_t local_cache_size_per_thread =
            cfg.get_agas_local_cache_size_per_thread();

        std::size_t cache_size = (std::max)(local_cache_size,
                local_cache_size_per_thread * std::size_t(get_num_overall_threads()));
        if (cache_size > gva_cache_->capacity())
            gva_cache_->reserve(cache_size);

        LAGAS_(info) << (boost::format(
            "addressing_service::adjust_local_cache_size, local_cache_size(%1%), "
            "local_cache_size_per_thread(%2%), cache_size(%3%)")
            % local_cache_size % local_cache_size_per_thread % cache_size);
    }
} // }}}

void addressing_service::set_local_locality(naming::gid_type const& g)
{
    locality_ = g;
    client_->set_local_locality(g);
}

response addressing_service::service(
    request const& req
  , error_code& ec
    )
{ // {{{
    return client_->service(req, action_priority_, ec);
} // }}}

std::vector<response> addressing_service::bulk_service(
    std::vector<request> const& req
  , error_code& ec
    )
{ // {{{
    // FIXME: For now, we just send it to the primary namespace, assuming that
    // most requests will end up there anyways. The primary namespace will
    // route the requests to other namespaces (and the other namespaces would
    // also route requests intended for the primary namespace).
    return client_->bulk_service(req, ec);
} // }}}

bool addressing_service::register_locality(
    parcelset::endpoints_type const & endpoints
  , naming::gid_type& prefix
  , boost::uint32_t num_threads
  , error_code& ec
    )
{ // {{{
    try {
        request req(locality_ns_allocate, endpoints, 0, num_threads, prefix);
        response rep = client_->service_locality(req, action_priority_, ec);

        if (ec || (success != rep.get_status()))
            return false;

        prefix = naming::get_gid_from_locality_id(rep.get_locality_id());

        {
            boost::lock_guard<mutex_type> l(resolved_localities_mtx_);
            std::pair<resolved_localities_type::iterator, bool> res
                = resolved_localities_.insert(std::make_pair(
                    prefix
                  , endpoints
                ));
            HPX_ASSERT(res.second);
        }

        return true;
    }
    catch (hpx::exception const& e) {
        HPX_RETHROWS_IF(ec, e, "addressing_service::register_locality");
        return false;
    }
} // }}}

void addressing_service::register_console(parcelset::endpoints_type const & eps)
{
    boost::lock_guard<mutex_type> l(resolved_localities_mtx_);
    std::pair<resolved_localities_type::iterator, bool> res
        = resolved_localities_.insert(std::make_pair(
            naming::get_gid_from_locality_id(0)
          , eps
        ));
    HPX_ASSERT(res.second);
}

bool addressing_service::has_resolved_locality(
    naming::gid_type const & gid
    )
{ // {{{
    boost::unique_lock<mutex_type> l(resolved_localities_mtx_);
    return resolved_localities_.find(gid) != resolved_localities_.end();
} // }}}

parcelset::endpoints_type const & addressing_service::resolve_locality(
    naming::gid_type const & gid
  , error_code& ec
    )
{ // {{{
    boost::unique_lock<mutex_type> l(resolved_localities_mtx_);
    resolved_localities_type::iterator it = resolved_localities_.find(gid);
    if (it == resolved_localities_.end())
    {
        // The locality hasn't been requested to be resolved yet. Do it now.
        parcelset::endpoints_type endpoints;
        request req(locality_ns_resolve_locality, gid);

        {
            hpx::util::unlock_guard<boost::unique_lock<mutex_type> > ul(l);
            future<parcelset::endpoints_type> endpoints_future =
                client_->get_endpoints(req, action_priority_, ec);

            if (0 == threads::get_self_ptr())
            {
                // this should happen only during bootstrap
                HPX_ASSERT(hpx::is_starting());

                while(!endpoints_future.is_ready())
                    /**/;
            }

            endpoints = endpoints_future.get(ec);
        }

        // Search again ... might have been added by a different thread already
        it = resolved_localities_.find(gid);

        if (it == resolved_localities_.end())
        {
            if(HPX_UNLIKELY(!util::insert_checked(resolved_localities_.insert(
                    std::make_pair(
                        gid
                      , endpoints
                    )
                ), it)))
            {
                l.unlock();

                HPX_THROWS_IF(ec, internal_server_error
                  , "addressing_service::resolve_locality"
                  , "resolved locality insertion failed "
                    "due to a locking error or memory corruption");
                return resolved_localities_[naming::invalid_gid];
            }
        }
    }
    return it->second;
} // }}}

// TODO: We need to ensure that the locality isn't unbound while it still holds
// referenced objects.
bool addressing_service::unregister_locality(
    naming::gid_type const & gid
  , error_code& ec
    )
{ // {{{
    try {
        request req(locality_ns_free, gid);

        client_->unregister_server(req, action_priority_, ec);

        remove_resolved_locality(gid);
        return true;
    }
    catch (hpx::exception const& e) {
        HPX_RETHROWS_IF(ec, e, "addressing_service::unregister_locality");
        return false;
    }
} // }}}

void addressing_service::remove_resolved_locality(naming::gid_type const& gid)
{
    boost::lock_guard<mutex_type> l(resolved_localities_mtx_);
    resolved_localities_type::iterator it = resolved_localities_.find(gid);
    if(it != resolved_localities_.end())
        resolved_localities_.erase(it);
}


bool addressing_service::get_console_locality(
    naming::gid_type& prefix
  , error_code& ec
    )
{ // {{{
    try {
        if (get_status() != state_running)
        {
            if (&ec != &throws)
                ec = make_success_code();
            return false;
        }

        if (is_console())
        {
            prefix = get_local_locality();
            if (&ec != &throws)
                ec = make_success_code();
            return true;
        }

        {
            boost::lock_guard<mutex_type> lock(console_cache_mtx_);

            if (console_cache_ != naming::invalid_locality_id)
            {
                prefix = naming::get_gid_from_locality_id(console_cache_);
                if (&ec != &throws)
                    ec = make_success_code();
                return true;
            }
        }

        std::string key("/0/locality#console");

        request req(symbol_ns_resolve, key);
        response rep = client_->service_locality(req, action_priority_, ec);

        if (!ec && (rep.get_gid() != naming::invalid_gid) &&
            (rep.get_status() == success))
        {
            prefix = rep.get_gid();
            boost::uint32_t console = naming::get_locality_id_from_gid(prefix);

            {
                boost::lock_guard<mutex_type> lock(console_cache_mtx_);
                if (console_cache_ == naming::invalid_locality_id) {
                    console_cache_ = console;
                }
                else {
                    HPX_ASSERT(console_cache_ == console);
                }
            }

            LAGAS_(debug) <<
                ( boost::format(
                  "addressing_server::get_console_locality, "
                  "caching console locality, prefix(%1%)")
                % console);

            return true;
        }

        return false;
    }
    catch (hpx::exception const& e) {
        HPX_RETHROWS_IF(ec, e, "addressing_service::get_console_locality");
        return false;
    }
} // }}}

bool addressing_service::get_localities(
    std::vector<naming::gid_type>& locality_ids
  , components::component_type type
  , error_code& ec
    )
{ // {{{ get_locality_ids implementation
    try {
        if (type != components::component_invalid)
        {
            request req(component_ns_resolve_id, type);
            response rep = client_->service_component(req, action_priority_, ec);

            if (ec || (success != rep.get_status()))
                return false;

            const std::vector<boost::uint32_t> p = rep.get_localities();

            if (!p.size())
                return false;

            locality_ids.clear();
            for (std::size_t i = 0; i < p.size(); ++i)
                locality_ids.push_back(naming::get_gid_from_locality_id(p[i]));

            return true;
        }

        else
        {
            request req(locality_ns_localities);
            response rep = client_->service_locality(req, action_priority_, ec);

            if (ec || (success != rep.get_status()))
                return false;

            const std::vector<boost::uint32_t> p = rep.get_localities();

            if (!p.size())
                return false;

            locality_ids.clear();
            for (std::size_t i = 0; i < p.size(); ++i)
                locality_ids.push_back(naming::get_gid_from_locality_id(p[i]));

            return true;
        }
    }
    catch (hpx::exception const& e) {
        HPX_RETHROWS_IF(ec, e, "addressing_service::get_locality_ids");
        return false;
    }
} // }}}

std::map<naming::gid_type, parcelset::endpoints_type>
    addressing_service::get_resolved_localities(error_code& ec)
{ // {{{ get_resolved_localities_async implementation
    request req(locality_ns_resolved_localities);
    response rep = client_->service_locality(req, action_priority_, ec);

    if(ec || success != rep.get_status())
    {
        HPX_THROWS_IF(ec, internal_server_error
          , "addressing_service::get_reolved_localities"
          , "unable to received resolved the locality endpoints");
        return std::map<naming::gid_type, parcelset::endpoints_type>();
    }
    return rep.get_resolved_localities();
} //}}}

///////////////////////////////////////////////////////////////////////////////
boost::uint32_t addressing_service::get_num_localities(
    components::component_type type
  , error_code& ec
    )
{ // {{{ get_num_localities implementation
    try {
        if (type == components::component_invalid)
        {
            request req(locality_ns_num_localities, type);
            response rep = client_->service_locality(req, action_priority_, ec);

            if (ec || (success != rep.get_status()))
                return boost::uint32_t(-1);

            return rep.get_num_localities();
        }

        request req(component_ns_num_localities, type);
        response rep = client_->service_component(req, action_priority_, ec);

        if (ec || (success != rep.get_status()))
            return boost::uint32_t(-1);

        return rep.get_num_localities();
    }
    catch (hpx::exception const& e) {
        HPX_RETHROWS_IF(ec, e, "addressing_service::get_num_localities");
    }
    return boost::uint32_t(-1);
} // }}}

lcos::future<boost::uint32_t> addressing_service::get_num_localities_async(
    components::component_type type
    )
{ // {{{ get_num_localities implementation
    if (type == components::component_invalid)
    {
        naming::id_type const target = bootstrap_locality_namespace_id();
        request req(locality_ns_num_localities, type);
        return stubs::locality_namespace::service_async<boost::uint32_t>(target, req);
    }

    naming::id_type const target = bootstrap_component_namespace_id();
    request req(component_ns_num_localities, type);
    return stubs::component_namespace::service_async<boost::uint32_t>(target, req);
} // }}}

///////////////////////////////////////////////////////////////////////////////
boost::uint32_t addressing_service::get_num_overall_threads(
    error_code& ec
    )
{ // {{{ get_num_overall_threads implementation
    try {
        request req(locality_ns_num_threads);
        response rep = client_->service_locality(req, action_priority_, ec);

        if (ec || (success != rep.get_status()))
            return boost::uint32_t(0);

        return rep.get_num_overall_threads();
    }
    catch (hpx::exception const& e) {
        HPX_RETHROWS_IF(ec, e, "addressing_service::get_num_overall_threads");
    }
    return boost::uint32_t(0);
} // }}}

lcos::future<boost::uint32_t> addressing_service::get_num_overall_threads_async()
{ // {{{
    naming::id_type const target = bootstrap_locality_namespace_id();
    request req(locality_ns_num_threads);
    return stubs::locality_namespace::service_async<boost::uint32_t>(target, req);
} // }}}

std::vector<boost::uint32_t> addressing_service::get_num_threads(
    error_code& ec
    )
{ // {{{ get_num_threads implementation
    try {
        request req(locality_ns_num_threads);
        response rep = client_->service_locality(req, action_priority_, ec);

        if (ec || (success != rep.get_status()))
            return std::vector<boost::uint32_t>();

        return rep.get_num_threads();
    }
    catch (hpx::exception const& e) {
        HPX_RETHROWS_IF(ec, e, "addressing_service::get_num_threads");
    }
    return std::vector<boost::uint32_t>();
} // }}}

lcos::future<std::vector<boost::uint32_t> > addressing_service::get_num_threads_async()
{ // {{{
    naming::id_type const target = bootstrap_locality_namespace_id();
    request req(locality_ns_num_threads);
    return stubs::locality_namespace::service_async<
        std::vector<boost::uint32_t> >(target, req);
} // }}}

///////////////////////////////////////////////////////////////////////////////
components::component_type addressing_service::get_component_id(
    std::string const& name
  , error_code& ec
    )
{ /// {{{
    try {
        request req(component_ns_bind_name, name);
        response rep = client_->service_component(req, action_priority_, ec);

        if (ec || (success != rep.get_status()))
            return components::component_invalid;

        return rep.get_component_type();
    }
    catch (hpx::exception const& e) {
        HPX_RETHROWS_IF(ec, e, "addressing_service::get_component_id");
        return components::component_invalid;
    }
} // }}}

void addressing_service::iterate_types(
    iterate_types_function_type const& f
  , error_code& ec
    )
{ // {{{
    try {
        request req(component_ns_iterate_types, f);

        client_->service_component(req, action_priority_, ec);
    }
    catch (hpx::exception const& e) {
        HPX_RETHROWS_IF(ec, e, "addressing_service::iterate_types");
    }
} // }}}

std::string addressing_service::get_component_type_name(
    components::component_type id
  , error_code& ec
    )
{ // {{{
    try {
        request req(component_ns_get_component_type_name, id);
        response rep = client_->service_component(req, action_priority_, ec);

        return rep.get_component_typename();
    }
    catch (hpx::exception const& e) {
        HPX_RETHROWS_IF(ec, e, "addressing_service::iterate_types");
    }
    return "<unknown>";
} // }}}

components::component_type addressing_service::register_factory(
    boost::uint32_t prefix
  , std::string const& name
  , error_code& ec
    )
{ // {{{
    try {
        request req(component_ns_bind_prefix, name, prefix);
        response rep = client_->service_component(req, action_priority_, ec);

        if (ec || (success != rep.get_status() && no_success != rep.get_status()))
            return components::component_invalid;

        return rep.get_component_type();
    }
    catch (hpx::exception const& e) {
        HPX_RETHROWS_IF(ec, e, "addressing_service::register_factory");
        return components::component_invalid;
    }
} // }}}

///////////////////////////////////////////////////////////////////////////////
bool addressing_service::get_id_range(
    boost::uint64_t count
  , naming::gid_type& lower_bound
  , naming::gid_type& upper_bound
  , error_code& ec
    )
{ // {{{ get_id_range implementation
    try {
        // parcelset::endpoints_type() is an obsolete, dummy argument
        request req(primary_ns_allocate
          , parcelset::endpoints_type()
          , count
          , boost::uint32_t(-1));
        response rep = client_->service_primary(req, ec);

        error const s = rep.get_status();

        if (ec || (success != s && repeated_request != s))
            return false;

        lower_bound = rep.get_lower_bound();
        upper_bound = rep.get_upper_bound();

        return success == s;
    }
    catch (hpx::exception const& e) {
        HPX_RETHROWS_IF(ec, e, "addressing_service::get_id_range");
        return false;
    }
} // }}}

bool addressing_service::bind_range_local(
    naming::gid_type const& lower_id
  , boost::uint64_t count
  , naming::address const& baseaddr
  , boost::uint64_t offset
  , error_code& ec
    )
{ // {{{ bind_range implementation
    try {
        naming::gid_type const& prefix = baseaddr.locality_;

        // Create a global virtual address from the legacy calling convention
        // parameters
        gva const g(prefix, baseaddr.type_, count, baseaddr.address_, offset);

        request req(primary_ns_bind_gid, lower_id, g,
            naming::get_locality_from_gid(lower_id));
        response rep = client_->service_primary(req, ec);

        error const s = rep.get_status();

        if (ec || (success != s && repeated_request != s))
            return false;

        if (range_caching_)
        {
            // Put the range into the cache.
            update_cache_entry(lower_id, g, ec);
        }
        else
        {
            // Only put the first GID in the range into the cache
            gva const first_g = g.resolve(lower_id, lower_id);
            update_cache_entry(lower_id, first_g, ec);
        }

        if (ec)
            return false;

        return true;
    }
    catch (hpx::exception const& e) {
        HPX_RETHROWS_IF(ec, e, "addressing_service::bind_range_local");
        return false;
    }
} // }}}

bool addressing_service::bind_postproc(
    future<response> f, naming::gid_type const& lower_id, gva const& g
    )
{
    response rep = f.get();
    error const s = rep.get_status();
    if (success != s && repeated_request != s)
        return false;

    if(range_caching_)
    {
        // Put the range into the cache.
        update_cache_entry(lower_id, g);
    }
    else
    {
        // Only put the first GID in the range into the cache
        gva const first_g = g.resolve(lower_id, lower_id);
        update_cache_entry(lower_id, first_g);
    }

    return true;
}

hpx::future<bool> addressing_service::bind_range_async(
    naming::gid_type const& lower_id
  , boost::uint64_t count
  , naming::address const& baseaddr
  , boost::uint64_t offset
  , naming::gid_type const& locality
    )
{
    // ask server
    naming::gid_type const& prefix = baseaddr.locality_;

    // Create a global virtual address from the legacy calling convention
    // parameters.
    gva const g(prefix, baseaddr.type_, count, baseaddr.address_, offset);

    naming::id_type target(
        stubs::primary_namespace::get_service_instance(lower_id)
      , naming::id_type::unmanaged);

    naming::gid_type id(
        naming::detail::get_stripped_gid_except_dont_cache(lower_id));

    request req(primary_ns_bind_gid, id, g, locality);
    response rep;

    using util::placeholders::_1;
    future<response> f =
        stubs::primary_namespace::service_async<response>(target, req);

    return f.then(util::bind(
            util::one_shot(&addressing_service::bind_postproc),
            this, _1, id, g
        ));
}

hpx::future<naming::address> addressing_service::unbind_range_async(
    naming::gid_type const& lower_id
  , boost::uint64_t count
    )
{
    agas::request req(primary_ns_unbind_gid,
        naming::detail::get_stripped_gid(lower_id), count);
    naming::id_type service_target(
        agas::stubs::primary_namespace::get_service_instance(lower_id)
      , naming::id_type::unmanaged);

    return stubs::primary_namespace::service_async<naming::address>(
        service_target, req);
}

bool addressing_service::unbind_range_local(
    naming::gid_type const& lower_id
  , boost::uint64_t count
  , naming::address& addr
  , error_code& ec
    )
{ // {{{ unbind_range implementation
    try {
        request req(primary_ns_unbind_gid, lower_id, count);
        response rep = client_->service_primary(req, ec);;

        // if this id is managed by another locality, forward the request
        if (get_status() == state_running &&
            naming::get_locality_id_from_gid(lower_id) !=
                naming::get_locality_id_from_gid(locality_))
        {
            naming::id_type target(
                stubs::primary_namespace::get_service_instance(lower_id)
              , naming::id_type::unmanaged);

<<<<<<< HEAD
=======
            rep = stubs::primary_namespace::service(
                target, req, threads::thread_priority_default, ec);
        }
        else
        {
            if (is_bootstrap())
                rep = bootstrap->primary_ns_server_.service(req, ec);
            else
                rep = hosted->primary_ns_server_.service(req, ec);
        }

>>>>>>> ea66bb91
        if (ec || (success != rep.get_status()))
            return false;

        // I'm afraid that this will break the first form of paged caching,
        // so it's commented out for now.
        //boost::lock_guard<cache_mutex_type> lock(hosted->gva_cache_mtx_);
        //gva_erase_policy ep(lower_id, count);
        //hosted->gva_cache_->erase(ep);

        gva const& gaddr = rep.get_gva();
        addr.locality_ = gaddr.prefix;
        addr.type_ = gaddr.type;
        addr.address_ = gaddr.lva();

        return true;
    }
    catch (hpx::exception const& e) {
        HPX_RETHROWS_IF(ec, e, "addressing_service::unbind_range_local");
        return false;
    }
} // }}}

/// This function will test whether the given address refers to an object
/// living on the locality of the caller. We rely completely on the local AGAS
/// cache and local AGAS instance, assuming that everything which is not in
/// the cache is not local.

// bool addressing_service::is_local_address(
//     naming::gid_type const& id
//   , naming::address& addr
//   , error_code& ec
//     )
// {
//     // Resolve the address of the GID.
//
//     // NOTE: We do not throw here for a reason; it is perfectly valid for the
//     // GID to not be found in the local AGAS instance.
//     if (!resolve(id, addr, ec) || ec)
//         return false;
//
//     return addr.locality_ == get_here();
// }

bool addressing_service::is_local_address_cached(
    naming::gid_type const& gid
  , naming::address& addr
  , error_code& ec
    )
{
    // Assume non-local operation if the gid is known to have been migrated
    naming::gid_type id(naming::detail::get_stripped_gid_except_dont_cache(gid));

    {
        boost::lock_guard<cache_mutex_type> lock(gva_cache_mtx_);
        if (was_object_migrated_locked(id))
        {
            if (&ec != &throws)
                ec = make_success_code();
            return false;
        }
    }

    // Try to resolve the address of the GID from the locally available
    // information.

    // NOTE: We do not throw here for a reason; it is perfectly valid for the
    // GID to not be found in the cache.
    if (!resolve_cached(id, addr, ec) || ec)
    {
        if (ec) return false;

        // try also the local part of AGAS before giving up
        if (!resolve_full_local(id, addr, ec) || ec)
            return false;
    }

    return addr.locality_ == get_local_locality();
}

// Return true if at least one address is local.
// bool addressing_service::is_local_address(
//     naming::gid_type const* gids
//   , naming::address* addrs
//   , std::size_t size
//   , boost::dynamic_bitset<>& locals
//   , error_code& ec
//     )
// {
//     // Try the cache
//     if (caching_)
//     {
//         bool all_resolved = resolve_cached(gids, addrs, size, locals, ec);
//         if (ec)
//             return false;
//         if (all_resolved)
//             return locals.any();      // all destinations resolved
//     }
//
//     if (!resolve_full(gids, addrs, size, locals, ec) || ec)
//         return false;
//
//     return locals.any();
// }

bool addressing_service::is_local_lva_encoded_address(
    boost::uint64_t msb
    )
{
    // NOTE: This should still be migration safe.
    return naming::detail::strip_internal_bits_from_gid(msb) ==
        get_local_locality().get_msb();
}

bool addressing_service::resolve_locally_known_addresses(
    naming::gid_type const& id
  , naming::address& addr
    )
{
    // LVA-encoded GIDs (located on this machine)
    boost::uint64_t lsb = id.get_lsb();
    boost::uint64_t msb =
        naming::detail::strip_internal_bits_from_gid(id.get_msb());

    if (is_local_lva_encoded_address(msb))
    {
        addr.locality_ = get_local_locality();

        // An LSB of 0 references the runtime support component
        HPX_ASSERT(rts_lva_);

        if (0 == lsb || lsb == rts_lva_)
        {
            addr.type_ = components::component_runtime_support;
            addr.address_ = rts_lva_;
        }
        else
        {
            HPX_ASSERT(mem_lva_);

            addr.type_ = components::component_memory;
            addr.address_ = mem_lva_;
        }

        return true;
    }

    // explicitly resolve localities
    if (naming::is_locality(id))
    {
        addr.locality_ = id;
        addr.type_ = components::component_runtime_support;
        // addr.address_ will be supplied on the target locality
        return true;
    }

    // authoritative AGAS component address resolution
    if (HPX_AGAS_LOCALITY_NS_MSB == msb && HPX_AGAS_LOCALITY_NS_LSB == lsb)
    {
        addr = locality_ns_addr_;
        return true;
    }
    if (HPX_AGAS_COMPONENT_NS_MSB == msb && HPX_AGAS_COMPONENT_NS_LSB == lsb)
    {
        addr = component_ns_addr_;
        return true;
    }

    boost::uint64_t locality_msb =
        get_local_locality().get_msb() | HPX_AGAS_NS_MSB;

    if (HPX_AGAS_PRIMARY_NS_LSB == lsb)
    {
        // primary AGAS service on locality 0?
        if (HPX_AGAS_PRIMARY_NS_MSB == msb)
        {
            addr = primary_ns_addr_;
            return true;
        }

        // primary AGAS service on this locality?
        if (locality_msb == msb)
        {
            addr = naming::address(get_local_locality(),
                server::primary_namespace::get_component_type(),
                client_->get_primary_ns_ptr());
            return true;
        }

        // primary AGAS service on any locality
        if (naming::detail::strip_internal_bits_and_locality_from_gid(msb) ==
                HPX_AGAS_NS_MSB)
        {
            addr.locality_ = naming::get_locality_from_gid(id);
            addr.type_ = server::primary_namespace::get_component_type();
            // addr.address_ will be supplied on the target locality
            return true;
        }
    }

    if (HPX_AGAS_SYMBOL_NS_LSB == lsb)
    {
        // symbol AGAS service on locality 0?
        if (HPX_AGAS_SYMBOL_NS_MSB == msb)
        {
            addr = symbol_ns_addr_;
            return true;
        }

        // symbol AGAS service on this locality?
        if (locality_msb == msb)
        {
            addr = naming::address(get_local_locality(),
                server::symbol_namespace::get_component_type(),
                client_->get_symbol_ns_ptr());
            return true;
        }

        // symbol AGAS service on any locality
        if (naming::detail::strip_internal_bits_and_locality_from_gid(msb) ==
                HPX_AGAS_NS_MSB)
        {
            addr.locality_ = naming::get_locality_from_gid(id);
            addr.type_ = server::symbol_namespace::get_component_type();
            // addr.address_ will be supplied on the target locality
            return true;
        }
    }

    return false;
} // }}}

bool addressing_service::resolve_full_local(
    naming::gid_type const& id
  , naming::address& addr
  , error_code& ec
    )
{ // {{{ resolve implementation
    try {
        request req(primary_ns_resolve_gid, id);
        response rep = client_->service_primary(req, ec);

        if (ec || (success != rep.get_status()))
            return false;

        // Resolve the gva to the real resolved address (which is just a gva
        // with as fully resolved LVA and an offset of zero).
        naming::gid_type base_gid = rep.get_base_gid();
        gva const base_gva = rep.get_gva();

        gva const g = base_gva.resolve(id, base_gid);

        addr.locality_ = g.prefix;
        addr.type_ = g.type;
        addr.address_ = g.lva();

        if (naming::detail::store_in_cache(id))
        {
            if (addr.address_)
            {
                if(range_caching_)
                {
                    // Put the range into the cache.
                    update_cache_entry(base_gid, base_gva, ec);
                }
                else
                {
                    // Put the fully resolved gva into the cache.
                    update_cache_entry(id, g, ec);
                }
            }
            else
            {
                remove_cache_entry(id, ec);
            }
        }

        if (ec)
            return false;

        if (&ec != &throws)
            ec = make_success_code();

        return true;
    }
    catch (hpx::exception const& e) {
        HPX_RETHROWS_IF(ec, e, "addressing_service::resolve_full_local");
        return false;
    }
} // }}}

bool addressing_service::resolve_cached(
    naming::gid_type const& gid
  , naming::address& addr
  , error_code& ec
    )
{ // {{{ resolve_cached implementation

    naming::gid_type id = naming::detail::get_stripped_gid_except_dont_cache(gid);

    // special cases
    if (resolve_locally_known_addresses(id, addr))
        return true;

    // If caching is disabled, bail
    if (!caching_)
    {
        if (&ec != &throws)
            ec = make_success_code();
        return false;
    }

    // don't look at cache if id is marked as non-cache-able
    if (!naming::detail::store_in_cache(id))
    {
        if (&ec != &throws)
            ec = make_success_code();
        return false;
    }

    // don't look at the cache if the id is locally managed
    if (naming::get_locality_id_from_gid(id) ==
        naming::get_locality_id_from_gid(locality_))
    {
        if (&ec != &throws)
            ec = make_success_code();
        return false;
    }

    // first look up the requested item in the cache
    gva_cache_key k(id);
    gva_cache_key idbase;
    gva_cache_type::entry_type e;

    cache_mutex_type::scoped_lock lock(gva_cache_mtx_);

    // force routing if target object was migrated
    if (was_object_migrated_locked(id))
    {
        if (&ec != &throws)
            ec = make_success_code();
        return false;
    }

    // Check if the entry is currently in the cache
    if (gva_cache_->get_entry(k, idbase, e))
    {
        const boost::uint64_t id_msb =
            naming::detail::strip_internal_bits_from_gid(id.get_msb());

        if (HPX_UNLIKELY(id_msb != idbase.get_gid().get_msb()))
        {
            HPX_THROWS_IF(ec, internal_server_error
              , "addressing_service::resolve_cached"
              , "bad entry in cache, MSBs of GID base and GID do not match");
            return false;
        }

        gva const& g = e.get();

        addr.locality_ = g.prefix;
        addr.type_ = g.type;
        addr.address_ = g.lva(id, idbase.get_gid());

        lock.unlock();

        if (&ec != &throws)
            ec = make_success_code();

/*
        LAGAS_(debug) <<
            ( boost::format(
                "addressing_service::resolve_cached, "
                "cache hit for address %1%, lva %2% (base %3%, lva %4%)")
            % id
            % reinterpret_cast<void*>(addr.address_)
            % idbase.get_gid()
            % reinterpret_cast<void*>(g.lva()));
*/

        return true;
    }

    if (&ec != &throws)
        ec = make_success_code();

    LAGAS_(debug) <<
        ( boost::format(
            "addressing_service::resolve_cached, "
            "cache miss for address %1%")
        % id);

    return false;
} // }}}

hpx::future<naming::address> addressing_service::resolve_async(
    naming::gid_type const& gid
    )
{
    if (!gid)
    {
        HPX_THROW_EXCEPTION(bad_parameter,
            "addressing_service::resolve_async",
            "invalid reference id");
        return make_ready_future(naming::address());
    }

    // Try the cache.
    if (caching_)
    {
        naming::address addr;
        error_code ec;
        if (resolve_cached(gid, addr, ec))
            return make_ready_future(addr);

        if (ec)
        {
            return hpx::make_exceptional_future<naming::address>(
                hpx::detail::access_exception(ec));
        }
    }

    // now try the AGAS service
    return resolve_full_async(gid);
}

hpx::future<naming::id_type> addressing_service::get_colocation_id_async(
    naming::id_type const& id
    )
{
    if (!id)
    {
        HPX_THROW_EXCEPTION(bad_parameter,
            "addressing_service::get_colocation_id_async",
            "invalid reference id");
        return make_ready_future(naming::invalid_id);
    }

    agas::request req(agas::primary_ns_resolve_gid, id.get_gid());
    naming::id_type service_target(
        agas::stubs::primary_namespace::get_service_instance(id.get_gid())
      , naming::id_type::unmanaged);

    return stubs::primary_namespace::service_async<naming::id_type>(
        service_target, req);
}

///////////////////////////////////////////////////////////////////////////////
naming::address addressing_service::resolve_full_postproc(
    future<response> f, naming::gid_type const& id
    )
{
    naming::address addr;

    response rep = f.get();
    if (success != rep.get_status())
    {
        HPX_THROW_EXCEPTION(bad_parameter,
            "addressing_service::resolve_full_postproc",
            "could no resolve global id");
        return addr;
    }

    // Resolve the gva to the real resolved address (which is just a gva
    // with as fully resolved LVA and and offset of zero).
    naming::gid_type base_gid = rep.get_base_gid();
    gva const base_gva = rep.get_gva();

    gva const g = base_gva.resolve(id, base_gid);

    addr.locality_ = g.prefix;
    addr.type_ = g.type;
    addr.address_ = g.lva();

    if (naming::detail::store_in_cache(id))
    {
        if (range_caching_)
        {
            // Put the range into the cache.
            update_cache_entry(base_gid, base_gva);
        }
        else
        {
            // Put the fully resolved gva into the cache.
            update_cache_entry(id, g);
        }
    }

    return addr;
}

hpx::future<naming::address> addressing_service::resolve_full_async(
    naming::gid_type const& gid
    )
{
    if (!gid)
    {
        HPX_THROW_EXCEPTION(bad_parameter,
            "addressing_service::resolve_full_async",
            "invalid reference id");
        return make_ready_future(naming::address());
    }

    // ask server
    request req(primary_ns_resolve_gid, gid);
    naming::id_type target(
        stubs::primary_namespace::get_service_instance(gid)
      , naming::id_type::unmanaged);

    using util::placeholders::_1;
    future<response> f =
        stubs::primary_namespace::service_async<response>(target, req);
    return f.then(util::bind(
            util::one_shot(&addressing_service::resolve_full_postproc),
            this, _1, gid
        ));
}

///////////////////////////////////////////////////////////////////////////////
bool addressing_service::resolve_full_local(
    naming::gid_type const* gids
  , naming::address* addrs
  , std::size_t count
  , boost::dynamic_bitset<>& locals
  , error_code& ec
    )
{
    locals.resize(count);

    try {
        std::vector<request> reqs;
        reqs.reserve(count);

        // special cases
        for (std::size_t i = 0; i != count; ++i)
        {
            if (addrs[i])
            {
                locals.set(i, true);
            }

            if (!addrs[i] && !locals.test(i))
            {
                reqs.push_back(request(primary_ns_resolve_gid, gids[i]));
            }
        }

        if (reqs.empty()) {
            // all gids have been resolved
            if (&ec != &throws)
                ec = make_success_code();
            return true;
        }

        std::vector<response> reps = client_->bulk_service(reqs, ec);

        if (ec)
            return false;

        std::size_t j = 0;
        for (std::size_t i = 0; i != count; ++i)
        {
            if (addrs[i] || locals.test(i))
                continue;

            HPX_ASSERT(j < reps.size());
            if (success != reps[j].get_status())
                return false;

            // Resolve the gva to the real resolved address (which is just a gva
            // with as fully resolved LVA and and offset of zero).
            naming::gid_type base_gid = reps[j].get_base_gid();
            gva const base_gva = reps[j].get_gva();

            gva const g = base_gva.resolve(gids[i], base_gid);

            naming::address& addr = addrs[i];
            addr.locality_ = g.prefix;
            addr.type_ = g.type;
            addr.address_ = g.lva();

            if (naming::detail::store_in_cache(gids[i]))
            {
                if (range_caching_)
                {
                    // Put the range into the cache.
                    update_cache_entry(base_gid, base_gva, ec);
                }
                else
                {
                    // Put the fully resolved gva into the cache.
                    update_cache_entry(gids[i], g, ec);
                }
            }

            if (ec)
                return false;

            ++j;
        }

        if (&ec != &throws)
            ec = make_success_code();

        return true;
    }
    catch (hpx::exception const& e) {
        HPX_RETHROWS_IF(ec, e, "addressing_service::resolve_full");
        return false;
    }
}

bool addressing_service::resolve_cached(
    naming::gid_type const* gids
  , naming::address* addrs
  , std::size_t count
  , boost::dynamic_bitset<>& locals
  , error_code& ec
    )
{
    locals.resize(count);

    std::size_t resolved = 0;
    for (std::size_t i = 0; i != count; ++i)
    {
        if (!addrs[i] && !locals.test(i))
        {
            bool was_resolved = resolve_cached(gids[i], addrs[i], ec);
            if (ec)
                return false;
            if (was_resolved)
                ++resolved;

            if (addrs[i].locality_ == get_local_locality())
                locals.set(i, true);
        }

        else if (addrs[i].locality_ == get_local_locality())
        {
            ++resolved;
            locals.set(i, true);
        }
    }

    return resolved == count;   // returns whether all have been resolved
}

///////////////////////////////////////////////////////////////////////////////
void addressing_service::route(
    parcelset::parcel p
  , util::function_nonser<void(boost::system::error_code const&,
        parcelset::parcel const&)> && f
  , threads::thread_priority local_priority
    )
{
    // compose request
    naming::id_type const* ids = p.destinations();

    naming::id_type const target(
        stubs::primary_namespace::get_service_instance(ids[0])
      , naming::id_type::unmanaged);

    typedef server::primary_namespace::route_action action_type;

    std::pair<bool, components::pinned_ptr> r;

    // Determine whether the gid is local or remote
    naming::address addr;
    if (is_local_address_cached(target.get_gid(), addr))
    {
        typedef action_type::component_type component_type;
        if (traits::component_supports_migration<component_type>::call())
        {
            r = traits::action_was_object_migrated<action_type>::call(
                    target, addr.address_);
            if (!r.first)
            {
                // route through the local AGAS service instance
                applier::detail::apply_l_p<action_type>(
                    target, std::move(addr),
                    local_priority == threads::thread_priority_default ?
                        action_priority_ : local_priority,
                    std::move(p));

                // invoke callback
                f(boost::system::error_code(), parcelset::parcel());
                return;
            }
        }
        else
        {
            // route through the local AGAS service instance
            applier::detail::apply_l_p<action_type>(
                target, std::move(addr),
                local_priority == threads::thread_priority_default ?
                    action_priority_ : local_priority,
                std::move(p));

            // invoke callback
            f(boost::system::error_code(), parcelset::parcel());
            return;
        }
    }

    // apply remotely, route through main AGAS service if the destination is
    // a service instance
    if (!addr)
    {
        if (stubs::primary_namespace::is_service_instance(ids[0]) ||
            stubs::symbol_namespace::is_service_instance(ids[0]))
        {
            // target locality will supply the lva
            addr.locality_ = naming::get_locality_from_id(target).get_gid();
        }
    }

    // apply directly as we have the resolved destination address
    applier::detail::apply_r_p_cb<action_type>(std::move(addr), target,
        action_priority_, std::move(f), std::move(p));
}

///////////////////////////////////////////////////////////////////////////////
// The parameter 'compensated_credit' holds the amount of credits to be added
// to the acknowledged number of credits. The compensated credits are non-zero
// if there was a pending decref request at the point when the incref was sent.
// The pending decref was subtracted from the amount of credits to incref.
boost::int64_t addressing_service::synchronize_with_async_incref(
    hpx::future<boost::int64_t> fut
  , naming::id_type const& id
  , boost::int64_t compensated_credit
    )
{
    return fut.get() + compensated_credit;
}

lcos::future<boost::int64_t> addressing_service::incref_async(
    naming::gid_type const& id
  , boost::int64_t credit
  , naming::id_type const& keep_alive
    )
{ // {{{ incref implementation
    naming::gid_type raw(naming::detail::get_stripped_gid(id));

    if (HPX_UNLIKELY(0 == threads::get_self_ptr()))
    {
        // reschedule this call as an HPX thread
        lcos::future<boost::int64_t> (
                addressing_service::*incref_async_ptr)(
            naming::gid_type const&
          , boost::int64_t
          , naming::id_type const&
        ) = &addressing_service::incref_async;

        return async(incref_async_ptr, this, raw, credit, keep_alive);
    }

    if (HPX_UNLIKELY(0 >= credit))
    {
        HPX_THROW_EXCEPTION(bad_parameter
          , "addressing_service::incref_async"
          , boost::str(boost::format("invalid credit count of %1%") % credit));
        return lcos::future<boost::int64_t>();
    }

    HPX_ASSERT(keep_alive != naming::invalid_id);

    typedef refcnt_requests_type::value_type mapping;

    // Some examples of calculating the compensated credits below
    //
    //  case   pending   credits   remaining   sent to   compensated
    //  no     decref              decrefs     AGAS      credits
    // ------+---------+---------+------------+--------+-------------
    //   1         0        10        0           0        10
    //   2        10         9        1           0        10
    //   3        10        10        0           0        10
    //   4        10        11        0           1        10

    std::pair<naming::gid_type, boost::int64_t> pending_incref;
    bool has_pending_incref = false;
    boost::int64_t pending_decrefs = 0;

    {
        boost::lock_guard<mutex_type> l(refcnt_requests_mtx_);

        typedef refcnt_requests_type::iterator iterator;

        iterator matches = refcnt_requests_->find(raw);
        if (matches != refcnt_requests_->end())
        {
            pending_decrefs = matches->second;
            matches->second += credit;

            // Increment requests need to be handled immediately.

            // If the given incref was fully compensated by a pending decref
            // (i.e. match_data is less than 0) then there is no need
            // to do anything more.
            if (matches->second > 0)
            {
                // credit > decrefs (case no 4): store the remaining incref to
                // be handled below.
                pending_incref = mapping(matches->first, matches->second);
                has_pending_incref = true;

                refcnt_requests_->erase(matches);
            }
            else if (matches->second == 0)
            {
                // credit == decref (case no. 3): if the incref offsets any
                // pending decref, just remove the pending decref request.
                refcnt_requests_->erase(matches);
            }
            else
            {
                // credit < decref (case no. 2): do nothing
            }
        }
        else
        {
            // case no. 1
            pending_incref = mapping(raw, credit);
            has_pending_incref = true;
        }
    }

    if (!has_pending_incref)
    {
        // no need to talk to AGAS, acknowledge the incref immediately
        return hpx::make_ready_future(pending_decrefs);
    }

    naming::gid_type const e_lower = pending_incref.first;
    request req(primary_ns_increment_credit, e_lower, pending_incref.second);

    naming::id_type target(
        stubs::primary_namespace::get_service_instance(e_lower)
      , naming::id_type::unmanaged);

    lcos::future<boost::int64_t> f =
        stubs::primary_namespace::service_async<boost::int64_t>(target, req);

    // pass the amount of compensated decrefs to the callback
    using util::placeholders::_1;
    return f.then(util::bind(
            util::one_shot(&addressing_service::synchronize_with_async_incref),
            this, _1, keep_alive, pending_decrefs
        ));
} // }}}

///////////////////////////////////////////////////////////////////////////////
void addressing_service::decref(
    naming::gid_type const& id
  , boost::int64_t credit
  , error_code& ec
    )
{ // {{{ decref implementation
    naming::gid_type gid(naming::detail::get_stripped_gid(id));

    if (HPX_UNLIKELY(0 == threads::get_self_ptr()))
    {
        // reschedule this call as an HPX thread
        void (addressing_service::*decref_ptr)(
            naming::gid_type const&
          , boost::int64_t
          , error_code&
        ) = &addressing_service::decref;

        threads::register_thread_nullary(
            util::bind(decref_ptr, this, gid, credit, boost::ref(throws)),
            "addressing_service::decref", threads::pending, true,
            threads::thread_priority_normal, std::size_t(-1),
            threads::thread_stacksize_default, ec);

        return;
    }

    if (HPX_UNLIKELY(credit <= 0))
    {
        HPX_THROWS_IF(ec, bad_parameter
          , "addressing_service::decref"
          , boost::str(boost::format("invalid credit count of %1%") % credit));
        return;
    }

    try {
        naming::gid_type raw = naming::detail::get_stripped_gid(gid);
        boost::unique_lock<mutex_type> l(refcnt_requests_mtx_);

        // Match the decref request with entries in the incref table
        typedef refcnt_requests_type::iterator iterator;
        typedef refcnt_requests_type::value_type mapping;

        iterator matches = refcnt_requests_->find(raw);
        if (matches != refcnt_requests_->end())
        {
            matches->second -= credit;
        }
        else
        {
            std::pair<iterator, bool> p =
                refcnt_requests_->insert(mapping(raw, -credit));

            if (HPX_UNLIKELY(!p.second))
            {
                l.unlock();

                HPX_THROWS_IF(ec, bad_parameter
                  , "addressing_service::decref"
                  , boost::str(boost::format("couldn't insert decref request "
                        "for %1% (%2%)") % raw % credit));
                return;
            }
        }

        send_refcnt_requests(l, ec);
    }
    catch (hpx::exception const& e) {
        HPX_RETHROWS_IF(ec, e, "addressing_service::decref");
    }
} // }}}

///////////////////////////////////////////////////////////////////////////////
bool addressing_service::register_name(
    std::string const& name
  , naming::gid_type const& id
  , error_code& ec
    )
{ // {{{
    try {
<<<<<<< HEAD
        request req(symbol_ns_bind, name, id);
        response rep = client_->symbol_service(req, action_priority_, name, ec);
=======
        request req(symbol_ns_bind, name, naming::detail::get_stripped_gid(id));
        response rep;

        if (is_bootstrap() && name.size() >= 2 && name[1] == '0' && name[0] == '/')
            rep = bootstrap->symbol_ns_server_.service(req, ec);
        else
            rep = stubs::symbol_namespace::service(name, req, action_priority_, ec);
>>>>>>> ea66bb91

        return !ec && (success == rep.get_status());
    }
    catch (hpx::exception const& e) {
        HPX_RETHROWS_IF(ec, e, "addressing_service::register_name");
        return false;
    }
} // }}}

static bool correct_credit_on_failure(future<bool> f, naming::id_type id,
    boost::int64_t mutable_gid_credit, boost::int64_t new_gid_credit)
{
    // Return the credit to the GID if the operation failed
    if ((f.has_exception() && mutable_gid_credit != 0) || !f.get())
    {
        naming::detail::add_credit_to_gid(id.get_gid(), new_gid_credit);
        return false;
    }
    return true;
}

lcos::future<bool> addressing_service::register_name_async(
    std::string const& name
  , naming::id_type const& id
    )
{ // {{{
    // We need to modify the reference count.
    naming::gid_type& mutable_gid = const_cast<naming::id_type&>(id).get_gid();
    naming::gid_type new_gid = naming::detail::split_gid_if_needed(mutable_gid).get();

    request req(symbol_ns_bind, name, new_gid);

    future<bool> f = stubs::symbol_namespace::service_async<bool>(
        name, req, action_priority_);

    boost::int64_t new_credit = naming::detail::get_credit_from_gid(new_gid);
    if (new_credit != 0)
    {
        using util::placeholders::_1;
        return f.then(util::bind(
                util::one_shot(&correct_credit_on_failure),
                _1, id, HPX_GLOBALCREDIT_INITIAL, new_credit
            ));
    }

    return f;
} // }}}

///////////////////////////////////////////////////////////////////////////////
bool addressing_service::unregister_name(
    std::string const& name
  , naming::gid_type& id
  , error_code& ec
    )
{ // {{{
    try {
        request req(symbol_ns_unbind, name);
        response rep = client_->symbol_service(req, action_priority_, name, ec);

        if (!ec && (success == rep.get_status()))
        {
            id = rep.get_gid();
            return true;
        }

        return false;
    }
    catch (hpx::exception const& e) {
        HPX_RETHROWS_IF(ec, e, "addressing_service::unregister_name");
        return false;
    }
} // }}}

lcos::future<naming::id_type> addressing_service::unregister_name_async(
    std::string const& name
    )
{ // {{{
    request req(symbol_ns_unbind, name);

    return stubs::symbol_namespace::service_async<naming::id_type>(
        name, req, action_priority_);
} // }}}

///////////////////////////////////////////////////////////////////////////////
bool addressing_service::resolve_name(
    std::string const& name
  , naming::gid_type& id
  , error_code& ec
    )
{ // {{{
    try {
        request req(symbol_ns_resolve, name);
        response rep = client_->symbol_service(req, action_priority_, name, ec);

        if (!ec && (success == rep.get_status()))
        {
            id = rep.get_gid();
            return true;
        }

        return false;
    }
    catch (hpx::exception const& e) {
        HPX_RETHROWS_IF(ec, e, "addressing_service::resolve_name");
        return false;
    }
} // }}}

lcos::future<naming::id_type> addressing_service::resolve_name_async(
    std::string const& name
    )
{ // {{{
    request req(symbol_ns_resolve, name);

    return stubs::symbol_namespace::service_async<naming::id_type>(
        name, req, action_priority_);
} // }}}

namespace detail
{
    hpx::future<hpx::id_type> on_register_event(hpx::future<bool> f,
        hpx::future<hpx::id_type> result_f)
    {
        if (!f.get())
        {
            HPX_THROW_EXCEPTION(bad_request,
                "hpx::agas::detail::on_register_event",
                "request 'symbol_ns_on_event' failed");
            return hpx::future<hpx::id_type>();
        }
#if defined(HPX_INTEL_VERSION) && HPX_INTEL_VERSION < 1400
        // The move was added to silence an error produced by intel13
        return std::move(result_f);
#else
        // All other compilers do the right thing (tm)
        return result_f;
#endif
    }
}

future<hpx::id_type> addressing_service::on_symbol_namespace_event(
    std::string const& name, namespace_action_code evt,
    bool call_for_past_events)
{
    if (evt != symbol_ns_bind)
    {
        HPX_THROW_EXCEPTION(bad_parameter,
            "addressing_service::on_symbol_namespace_event",
            "invalid event type");
        return hpx::future<hpx::id_type>();
    }

    lcos::promise<naming::id_type, naming::gid_type> p;
    request req(symbol_ns_on_event, name, evt, call_for_past_events, p.get_id());
    hpx::future<bool> f = stubs::symbol_namespace::service_async<bool>(
        name, req, action_priority_);

    using util::placeholders::_1;
    return f.then(util::bind(
            util::one_shot(&detail::on_register_event), _1, p.get_future()
        ));
}

}}

///////////////////////////////////////////////////////////////////////////////
typedef hpx::agas::server::symbol_namespace::service_action
    symbol_namespace_service_action;

HPX_REGISTER_BROADCAST_ACTION_DECLARATION(symbol_namespace_service_action,
        symbol_namespace_service_action)
HPX_REGISTER_BROADCAST_ACTION_ID(symbol_namespace_service_action,
        symbol_namespace_service_action,
        hpx::actions::broadcast_symbol_namespace_service_action_id)

namespace hpx { namespace agas
{
    namespace detail
    {
        std::vector<hpx::id_type> find_all_symbol_namespace_services()
        {
            std::vector<hpx::id_type> ids;
            for (hpx::id_type const& id : hpx::find_all_localities())
            {
                ids.push_back(hpx::id_type(
                    agas::stubs::symbol_namespace::get_service_instance(id),
                    id_type::unmanaged));
            }
            return ids;
        }
    }

/// Invoke the supplied hpx::function for every registered global name
bool addressing_service::iterate_ids(
    iterate_names_function_type const& f
  , error_code& ec
    )
{ // {{{
    try {
        request req(symbol_ns_iterate_names, f);

        symbol_namespace_service_action act;
        lcos::broadcast(act, detail::find_all_symbol_namespace_services(), req).get(ec);

        return !ec;
    }
    catch (hpx::exception const& e) {
        HPX_RETHROWS_IF(ec, e, "addressing_service::iterate_ids");
        return false;
    }
} // }}}

void addressing_service::insert_cache_entry(
    naming::gid_type const& id
  , gva const& g
  , error_code& ec
    )
{ // {{{
    // If caching is disabled, we silently pretend success.
    if (!caching_)
    {
        if (&ec != &throws)
            ec = make_success_code();
        return;
    }

    // don't look at cache if id is marked as non-cacheable
    if (!naming::detail::store_in_cache(id))
    {
        if (&ec != &throws)
            ec = make_success_code();
        return;
    }

    naming::gid_type gid = naming::detail::get_stripped_gid(id);

    // don't look at the cache if the id is locally managed
    if (naming::get_locality_id_from_gid(gid) ==
        naming::get_locality_id_from_gid(locality_))
    {
        if (&ec != &throws)
            ec = make_success_code();
        return;
    }

    try {
        // The entry in AGAS for a locality's RTS component has a count of 0,
        // so we convert it to 1 here so that the cache doesn't break.
        const boost::uint64_t count = (g.count ? g.count : 1);

        LAGAS_(debug) <<
            ( boost::format(
            "addressing_service::insert_cache_entry, gid(%1%), count(%2%)")
            % gid % count);

        boost::lock_guard<cache_mutex_type> lock(gva_cache_mtx_);

        const gva_cache_key key(gid, count);

        if (!gva_cache_->insert(key, g))
        {
            // Figure out who we collided with.
            gva_cache_key idbase;
            gva_cache_type::entry_type e;

            if (!gva_cache_->get_entry(key, idbase, e))
            {
                // This is impossible under sane conditions.
                HPX_THROWS_IF(ec, invalid_data
                  , "addressing_service::insert_cache_entry"
                  , "data corruption or lock error occurred in cache");
                return;
            }

            LAGAS_(warning) <<
                ( boost::format(
                    "addressing_service::insert_cache_entry, "
                    "aborting insert due to key collision in cache, "
                    "new_gid(%1%), new_count(%2%), old_gid(%3%), old_count(%4%)"
                ) % gid % count % idbase.get_gid() % idbase.get_count());
        }

        if (&ec != &throws)
            ec = make_success_code();
    }
    catch (hpx::exception const& e) {
        HPX_RETHROWS_IF(ec, e, "addressing_service::insert_cache_entry");
    }
} // }}}

// This function has to return false if the key is already in the cache (true
// means go ahead with the cache update).
bool check_for_collisions(
    addressing_service::gva_cache_key const& new_key
  , addressing_service::gva_cache_key const& old_key
    )
{
    return (new_key.get_gid() != old_key.get_gid())
        || (new_key.get_count() != old_key.get_count());
}

void addressing_service::update_cache_entry(
    naming::gid_type const& id
  , gva const& g
  , error_code& ec
    )
{ // {{{
    if (!caching_)
    {
        // If caching is disabled, we silently pretend success.
        if (&ec != &throws)
            ec = make_success_code();
        return;
    }

    // don't look at cache if id is marked as non-cache-able
    if (!naming::detail::store_in_cache(id))
    {
        if (&ec != &throws)
            ec = make_success_code();
        return;
    }

    naming::gid_type gid = naming::detail::get_stripped_gid(id);

    // don't look at the cache if the id is locally managed
    if (naming::get_locality_id_from_gid(gid) ==
        naming::get_locality_id_from_gid(locality_))
    {
        if (&ec != &throws)
            ec = make_success_code();
        return;
    }

    try {
        // The entry in AGAS for a locality's RTS component has a count of 0,
        // so we convert it to 1 here so that the cache doesn't break.
        const boost::uint64_t count = (g.count ? g.count : 1);

        LAGAS_(debug) <<
            ( boost::format(
            "addressing_service::update_cache_entry, gid(%1%), count(%2%)"
            ) % gid % count);

        boost::lock_guard<cache_mutex_type> lock(gva_cache_mtx_);

        const gva_cache_key key(gid, count);

        if (!gva_cache_->update_if(key, g, check_for_collisions))
        {
            if (LAGAS_ENABLED(warning))
            {
                // Figure out who we collided with.
                gva_cache_key idbase;
                gva_cache_type::entry_type e;

                if (!gva_cache_->get_entry(key, idbase, e))
                {
                    // This is impossible under sane conditions.
                    HPX_THROWS_IF(ec, invalid_data
                      , "addressing_service::update_cache_entry"
                      , "data corruption or lock error occurred in cache");
                    return;
                }

                LAGAS_(warning) <<
                    ( boost::format(
                        "addressing_service::update_cache_entry, "
                        "aborting update due to key collision in cache, "
                        "new_gid(%1%), new_count(%2%), old_gid(%3%), old_count(%4%)"
                    ) % gid % count % idbase.get_gid() % idbase.get_count());
            }
        }

        if (&ec != &throws)
            ec = make_success_code();
    }
    catch (hpx::exception const& e) {
        HPX_RETHROWS_IF(ec, e, "addressing_service::update_cache_entry");
    }
} // }}}

void addressing_service::clear_cache(
    error_code& ec
    )
{ // {{{
    if (!caching_)
    {
        // If caching is disabled, we silently pretend success.
        if (&ec != &throws)
            ec = make_success_code();
        return;
    }

    try {
        LAGAS_(warning) << "addressing_service::clear_cache, clearing cache";

        boost::lock_guard<cache_mutex_type> lock(gva_cache_mtx_);

        gva_cache_->clear();

        if (&ec != &throws)
            ec = make_success_code();
    }
    catch (hpx::exception const& e) {
        HPX_RETHROWS_IF(ec, e, "addressing_service::clear_cache");
    }
} // }}}

void addressing_service::remove_cache_entry(
    naming::gid_type const& id
  , error_code& ec
    )
{
    // If caching is disabled, we silently pretend success.
    if (!caching_)
    {
        if (&ec != &throws)
            ec = make_success_code();
        return;
    }

    // don't look at cache if id is marked as non-cache-able
    if (!naming::detail::store_in_cache(id))
    {
        if (&ec != &throws)
            ec = make_success_code();
        return;
    }

    naming::gid_type gid = naming::detail::get_stripped_gid(id);

    // don't look at the cache if the id is locally managed
    if (naming::get_locality_id_from_gid(gid) ==
        naming::get_locality_id_from_gid(locality_))
    {
        if (&ec != &throws)
            ec = make_success_code();
        return;
    }

    try {
        LAGAS_(warning) << "addressing_service::remove_cache_entry";

        boost::lock_guard<cache_mutex_type> lock(gva_cache_mtx_);

        gva_cache_->erase(
            [&gid](std::pair<gva_cache_key, gva_entry_type> const& p)
            {
                return gid == p.first.get_gid();
            });

        if (&ec != &throws)
            ec = make_success_code();
    }
    catch (hpx::exception const& e) {
        HPX_RETHROWS_IF(ec, e, "addressing_service::clear_cache");
    }
}

// Disable refcnt caching during shutdown
void addressing_service::start_shutdown(error_code& ec)
{
    // If caching is disabled, we silently pretend success.
    if (!caching_)
        return;

    boost::unique_lock<mutex_type> l(refcnt_requests_mtx_);
    enable_refcnt_caching_ = false;
    send_refcnt_requests_sync(l, ec);
}

namespace detail
{
    // get action code from counter type
    namespace_action_code retrieve_action_code(
        std::string const& name
      , error_code& ec
        )
    {
        performance_counters::counter_path_elements p;
        performance_counters::get_counter_path_elements(name, p, ec);
        if (ec) return invalid_request;

        if (p.objectname_ != "agas")
        {
            HPX_THROWS_IF(ec, bad_parameter, "retrieve_action_code",
                "unknown performance counter (unrelated to AGAS)");
            return invalid_request;
        }

        // component_ns
        for (std::size_t i = 0;
             i != num_component_namespace_services;
             ++i)
        {
            if (p.countername_ == component_namespace_services[i].name_)
                return component_namespace_services[i].code_;
        }

        // locality_ns
        for (std::size_t i = 0;
             i != num_locality_namespace_services;
             ++i)
        {
            if (p.countername_ == locality_namespace_services[i].name_)
                return locality_namespace_services[i].code_;
        }

        // primary_ns
        for (std::size_t i = 0;
             i != num_primary_namespace_services;
             ++i)
        {
            if (p.countername_ == primary_namespace_services[i].name_)
                return primary_namespace_services[i].code_;
        }

        // symbol_ns
        for (std::size_t i = 0;
             i != num_symbol_namespace_services;
             ++i)
        {
            if (p.countername_ == symbol_namespace_services[i].name_)
                return symbol_namespace_services[i].code_;
        }

        HPX_THROWS_IF(ec, bad_parameter, "retrieve_action_code",
            "unknown performance counter (unrelated to AGAS)");
        return invalid_request;
    }

    // get service action code from counter type
    namespace_action_code retrieve_action_service_code(
        std::string const& name
      , error_code& ec
        )
    {
        performance_counters::counter_path_elements p;
        performance_counters::get_counter_path_elements(name, p, ec);
        if (ec) return invalid_request;

        if (p.objectname_ != "agas")
        {
            HPX_THROWS_IF(ec, bad_parameter, "retrieve_action_service_code",
                "unknown performance counter (unrelated to AGAS)");
            return invalid_request;
        }

        // component_ns
        for (std::size_t i = 0;
             i != num_component_namespace_services;
             ++i)
        {
            if (p.countername_ == component_namespace_services[i].name_)
                return component_namespace_services[i].service_code_;
        }

        // locality_ns
        for (std::size_t i = 0;
             i != num_locality_namespace_services;
             ++i)
        {
            if (p.countername_ == locality_namespace_services[i].name_)
                return locality_namespace_services[i].service_code_;
        }

        // primary_ns
        for (std::size_t i = 0;
             i != num_primary_namespace_services;
             ++i)
        {
            if (p.countername_ == primary_namespace_services[i].name_)
                return primary_namespace_services[i].service_code_;
        }

        // symbol_ns
        for (std::size_t i = 0;
             i != num_symbol_namespace_services;
             ++i)
        {
            if (p.countername_ == symbol_namespace_services[i].name_)
                return symbol_namespace_services[i].service_code_;
        }

        HPX_THROWS_IF(ec, bad_parameter, "retrieve_action_service_code",
            "unknown performance counter (unrelated to AGAS)");
        return invalid_request;
    }
}

bool addressing_service::retrieve_statistics_counter(
    std::string const& name
  , naming::gid_type& counter
  , error_code& ec
    )
{
    try {
        // retrieve counter type
        namespace_action_code service_code =
            detail::retrieve_action_service_code(name, ec);
        if (invalid_request == service_code) return false;

        // compose request
        request req(service_code, name);
        response rep= client_->symbol_service(req, action_priority_, name, ec);

        if (!ec && (success == rep.get_status()))
        {
            counter = rep.get_statistics_counter();
            return true;
        }

        return false;
    }
    catch (hpx::exception const& e) {
        HPX_RETHROWS_IF(ec, e, "addressing_service::query_statistics");
        return false;
    }
}

///////////////////////////////////////////////////////////////////////////////
// Helper functions to access the current cache statistics
boost::uint64_t addressing_service::get_cache_hits(bool reset)
{
    boost::lock_guard<cache_mutex_type> lock(gva_cache_mtx_);
    return gva_cache_->get_statistics().hits(reset);
}

boost::uint64_t addressing_service::get_cache_misses(bool reset)
{
    boost::lock_guard<cache_mutex_type> lock(gva_cache_mtx_);
    return gva_cache_->get_statistics().misses(reset);
}

boost::uint64_t addressing_service::get_cache_evictions(bool reset)
{
    boost::lock_guard<cache_mutex_type> lock(gva_cache_mtx_);
    return gva_cache_->get_statistics().evictions(reset);
}

boost::uint64_t addressing_service::get_cache_insertions(bool reset)
{
    boost::lock_guard<cache_mutex_type> lock(gva_cache_mtx_);
    return gva_cache_->get_statistics().insertions(reset);
}

///////////////////////////////////////////////////////////////////////////////
boost::uint64_t addressing_service::get_cache_get_entry_count(bool reset)
{
    boost::lock_guard<cache_mutex_type> lock(gva_cache_mtx_);
    return gva_cache_->get_statistics().get_get_entry_count(reset);
}

boost::uint64_t addressing_service::get_cache_insert_entry_count(bool reset)
{
    boost::lock_guard<cache_mutex_type> lock(gva_cache_mtx_);
    return gva_cache_->get_statistics().get_insert_entry_count(reset);
}

boost::uint64_t addressing_service::get_cache_update_entry_count(bool reset)
{
    boost::lock_guard<cache_mutex_type> lock(gva_cache_mtx_);
    return gva_cache_->get_statistics().get_update_entry_count(reset);
}

boost::uint64_t addressing_service::get_cache_erase_entry_count(bool reset)
{
    boost::lock_guard<cache_mutex_type> lock(gva_cache_mtx_);
    return gva_cache_->get_statistics().get_erase_entry_count(reset);
}

boost::uint64_t addressing_service::get_cache_get_entry_time(bool reset)
{
    boost::lock_guard<cache_mutex_type> lock(gva_cache_mtx_);
    return gva_cache_->get_statistics().get_get_entry_time(reset);
}

boost::uint64_t addressing_service::get_cache_insert_entry_time(bool reset)
{
    boost::lock_guard<cache_mutex_type> lock(gva_cache_mtx_);
    return gva_cache_->get_statistics().get_insert_entry_time(reset);
}

boost::uint64_t addressing_service::get_cache_update_entry_time(bool reset)
{
    boost::lock_guard<cache_mutex_type> lock(gva_cache_mtx_);
    return gva_cache_->get_statistics().get_update_entry_time(reset);
}

boost::uint64_t addressing_service::get_cache_erase_entry_time(bool reset)
{
    boost::lock_guard<cache_mutex_type> lock(gva_cache_mtx_);
    return gva_cache_->get_statistics().get_erase_entry_time(reset);
}

/// Install performance counter types exposing properties from the local cache.
void addressing_service::register_counter_types()
{ // {{{
    // install
    util::function_nonser<boost::int64_t(bool)> cache_hits(
        boost::bind(&addressing_service::get_cache_hits, this, ::_1));
    util::function_nonser<boost::int64_t(bool)> cache_misses(
        boost::bind(&addressing_service::get_cache_misses, this, ::_1));
    util::function_nonser<boost::int64_t(bool)> cache_evictions(
        boost::bind(&addressing_service::get_cache_evictions, this, ::_1));
    util::function_nonser<boost::int64_t(bool)> cache_insertions(
        boost::bind(&addressing_service::get_cache_insertions, this, ::_1));

    util::function_nonser<boost::int64_t(bool)> cache_get_entry_count(
        boost::bind(&addressing_service::get_cache_get_entry_count, this, ::_1));
    util::function_nonser<boost::int64_t(bool)> cache_insert_entry_count(
        boost::bind(&addressing_service::get_cache_insert_entry_count, this, ::_1));
    util::function_nonser<boost::int64_t(bool)> cache_update_entry_count(
        boost::bind(&addressing_service::get_cache_update_entry_count, this, ::_1));
    util::function_nonser<boost::int64_t(bool)> cache_erase_entry_count(
        boost::bind(&addressing_service::get_cache_erase_entry_count, this, ::_1));

    util::function_nonser<boost::int64_t(bool)> cache_get_entry_time(
        boost::bind(&addressing_service::get_cache_get_entry_time, this, ::_1));
    util::function_nonser<boost::int64_t(bool)> cache_insert_entry_time(
        boost::bind(&addressing_service::get_cache_insert_entry_time, this, ::_1));
    util::function_nonser<boost::int64_t(bool)> cache_update_entry_time(
        boost::bind(&addressing_service::get_cache_update_entry_time, this, ::_1));
    util::function_nonser<boost::int64_t(bool)> cache_erase_entry_time(
        boost::bind(&addressing_service::get_cache_erase_entry_time, this, ::_1));

    performance_counters::generic_counter_type_data const counter_types[] =
    {
        { "/agas/count/cache/hits", performance_counters::counter_raw,
          "returns the number of cache hits while accessing the AGAS cache",
          HPX_PERFORMANCE_COUNTER_V1,
          boost::bind(&performance_counters::locality_raw_counter_creator,
              _1, cache_hits, _2),
          &performance_counters::locality_counter_discoverer,
          ""
        },
        { "/agas/count/cache/misses", performance_counters::counter_raw,
          "returns the number of cache misses while accessing the AGAS cache",
          HPX_PERFORMANCE_COUNTER_V1,
          boost::bind(&performance_counters::locality_raw_counter_creator,
              _1, cache_misses, _2),
          &performance_counters::locality_counter_discoverer,
          ""
        },
        { "/agas/count/cache/evictions", performance_counters::counter_raw,
          "returns the number of cache evictions from the AGAS cache",
          HPX_PERFORMANCE_COUNTER_V1,
          boost::bind(&performance_counters::locality_raw_counter_creator,
              _1, cache_evictions, _2),
          &performance_counters::locality_counter_discoverer,
          ""
        },
        { "/agas/count/cache/insertions", performance_counters::counter_raw,
          "returns the number of cache insertions into the AGAS cache",
          HPX_PERFORMANCE_COUNTER_V1,
          boost::bind(&performance_counters::locality_raw_counter_creator,
              _1, cache_insertions, _2),
          &performance_counters::locality_counter_discoverer,
          ""
        },

        { "/agas/count/cache/get_entry", performance_counters::counter_raw,
          "returns the number of invocations of get_entry function of the "
                "AGAS cache",
          HPX_PERFORMANCE_COUNTER_V1,
          boost::bind(&performance_counters::locality_raw_counter_creator,
              _1, cache_get_entry_count, _2),
          &performance_counters::locality_counter_discoverer,
          ""
        },
        { "/agas/count/cache/insert_entry", performance_counters::counter_raw,
          "returns the number of invocations of insert_entry function of the "
                "AGAS cache",
          HPX_PERFORMANCE_COUNTER_V1,
          boost::bind(&performance_counters::locality_raw_counter_creator,
              _1, cache_insert_entry_count, _2),
          &performance_counters::locality_counter_discoverer,
          ""
        },
        { "/agas/count/cache/update_entry", performance_counters::counter_raw,
          "returns the number of invocations of update_entry function of the "
                "AGAS cache",
          HPX_PERFORMANCE_COUNTER_V1,
          boost::bind(&performance_counters::locality_raw_counter_creator,
              _1, cache_update_entry_count, _2),
          &performance_counters::locality_counter_discoverer,
          ""
        },
        { "/agas/count/cache/erase_entry", performance_counters::counter_raw,
          "returns the number of invocations of erase_entry function of the "
                "AGAS cache",
          HPX_PERFORMANCE_COUNTER_V1,
          boost::bind(&performance_counters::locality_raw_counter_creator,
              _1, cache_erase_entry_count, _2),
          &performance_counters::locality_counter_discoverer,
          ""
        },

        { "/agas/time/cache/get_entry", performance_counters::counter_raw,
          "returns the the overall time spent executing of the get_entry API "
                "function of the AGAS cache",
          HPX_PERFORMANCE_COUNTER_V1,
          boost::bind(&performance_counters::locality_raw_counter_creator,
              _1, cache_get_entry_time, _2),
          &performance_counters::locality_counter_discoverer,
          "ns"
        },
        { "/agas/time/cache/insert_entry", performance_counters::counter_raw,
          "returns the the overall time spent executing of the insert_entry API "
              "function of the AGAS cache",
          HPX_PERFORMANCE_COUNTER_V1,
          boost::bind(&performance_counters::locality_raw_counter_creator,
              _1, cache_insert_entry_time, _2),
          &performance_counters::locality_counter_discoverer,
          "ns"
        },
        { "/agas/time/cache/update_entry", performance_counters::counter_raw,
          "returns the the overall time spent executing of the update_entry API "
                "function of the AGAS cache",
          HPX_PERFORMANCE_COUNTER_V1,
          boost::bind(&performance_counters::locality_raw_counter_creator,
              _1, cache_update_entry_time, _2),
          &performance_counters::locality_counter_discoverer,
          "ns"
        },
        { "/agas/time/cache/erase_entry", performance_counters::counter_raw,
          "returns the the overall time spent executing of the erase_entry API "
                "function of the AGAS cache",
          HPX_PERFORMANCE_COUNTER_V1,
          boost::bind(&performance_counters::locality_raw_counter_creator,
              _1, cache_erase_entry_time, _2),
          &performance_counters::locality_counter_discoverer,
          "ns"
        }
    };
    performance_counters::install_counter_types(
        counter_types, sizeof(counter_types)/sizeof(counter_types[0]));

    // install counters for services
    client_->register_counter_types();

    // register root server
    boost::uint32_t locality_id =
        naming::get_locality_id_from_gid(get_local_locality());
    client_->register_server_instance(locality_id);
} // }}}

void addressing_service::garbage_collect_non_blocking(
    error_code& ec
    )
{
    boost::unique_lock<mutex_type> l(refcnt_requests_mtx_, boost::try_to_lock);
    if (!l.owns_lock()) return;     // no need to compete for garbage collection

    send_refcnt_requests_non_blocking(l, ec);
}

void addressing_service::garbage_collect(
    error_code& ec
    )
{
    boost::unique_lock<mutex_type> l(refcnt_requests_mtx_, boost::try_to_lock);
    if (!l.owns_lock()) return;     // no need to compete for garbage collection

    send_refcnt_requests_sync(l, ec);
}

void addressing_service::send_refcnt_requests(
    boost::unique_lock<addressing_service::mutex_type>& l
  , error_code& ec
    )
{
    if (!l.owns_lock())
    {
        HPX_THROWS_IF(ec, lock_error
          , "addressing_service::send_refcnt_requests"
          , "mutex is not locked");
        return;
    }

    if (!enable_refcnt_caching_ || max_refcnt_requests_ == ++refcnt_requests_count_)
        send_refcnt_requests_non_blocking(l, ec);

    else if (&ec != &throws)
        ec = make_success_code();
}

#if defined(HPX_HAVE_AGAS_DUMP_REFCNT_ENTRIES)
    void dump_refcnt_requests(
        boost::unique_lock<addressing_service::mutex_type>& l
      , addressing_service::refcnt_requests_type const& requests
      , const char* func_name
        )
    {
        HPX_ASSERT(l.owns_lock());

        std::stringstream ss;
        ss << ( boost::format(
              "%1%, dumping client-side refcnt table, requests(%2%):")
              % func_name % requests.size());

        typedef addressing_service::refcnt_requests_type::const_reference
            const_reference;

        for (const_reference e : requests)
        {
            // The [client] tag is in there to make it easier to filter
            // through the logs.
            ss << ( boost::format(
                  "\n  [client] gid(%1%), credits(%2%)")
                  % e.first
                  % e.second);
        }

        LAGAS_(debug) << ss.str();
    }
#endif

void addressing_service::send_refcnt_requests_non_blocking(
    boost::unique_lock<addressing_service::mutex_type>& l
  , error_code& ec
    )
{
    HPX_ASSERT(l.owns_lock());

    try {
        if (refcnt_requests_->empty())
        {
            l.unlock();
            return;
        }

        boost::shared_ptr<refcnt_requests_type> p(new refcnt_requests_type);

        p.swap(refcnt_requests_);
        refcnt_requests_count_ = 0;

        l.unlock();

        LAGAS_(info) << (boost::format(
            "addressing_service::send_refcnt_requests_non_blocking, "
            "requests(%1%)")
            % p->size());

#if defined(HPX_HAVE_AGAS_DUMP_REFCNT_ENTRIES)
        if (LAGAS_ENABLED(debug))
            dump_refcnt_requests(l, *p,
                "addressing_service::send_refcnt_requests_non_blocking");
#endif

        // collect all requests for each locality
        typedef std::map<naming::id_type, std::vector<request> > requests_type;
        requests_type requests;

        for (refcnt_requests_type::const_reference e : *p)
        {
            HPX_ASSERT(e.second < 0);

            naming::gid_type raw(e.first);
            request req(primary_ns_decrement_credit, raw, raw, e.second);

            naming::id_type target(
                stubs::primary_namespace::get_service_instance(raw)
              , naming::id_type::unmanaged);

            requests[target].push_back(std::move(req));
        }

        // send requests to all locality
        requests_type::iterator end = requests.end();
        for (requests_type::iterator it = requests.begin(); it != end; ++it)
        {
            stubs::primary_namespace::bulk_service_non_blocking(
                (*it).first, std::move((*it).second), action_priority_);
        }

        if (&ec != &throws)
            ec = make_success_code();
    }
    catch (hpx::exception const& e) {
        HPX_RETHROWS_IF(ec, e,
            "addressing_service::send_refcnt_requests_non_blocking");
    }
}

std::vector<hpx::future<std::vector<response> > >
addressing_service::send_refcnt_requests_async(
    boost::unique_lock<addressing_service::mutex_type>& l
    )
{
    HPX_ASSERT(l.owns_lock());

    if (refcnt_requests_->empty())
    {
        l.unlock();
        return std::vector<hpx::future<std::vector<response> > >();
    }

    boost::shared_ptr<refcnt_requests_type> p(new refcnt_requests_type);

    p.swap(refcnt_requests_);
    refcnt_requests_count_ = 0;

    l.unlock();

    LAGAS_(info) << (boost::format(
        "addressing_service::send_refcnt_requests_async, "
        "requests(%1%)")
        % p->size());

#if defined(HPX_HAVE_AGAS_DUMP_REFCNT_ENTRIES)
    if (LAGAS_ENABLED(debug))
        dump_refcnt_requests(l, *p,
            "addressing_service::send_refcnt_requests_sync");
#endif

    // collect all requests for each locality
    typedef std::map<naming::id_type, std::vector<request> > requests_type;
    requests_type requests;

    std::vector<hpx::future<std::vector<response> > > lazy_results;
    for (refcnt_requests_type::const_reference e : *p)
    {
        HPX_ASSERT(e.second < 0);

        naming::gid_type raw(e.first);
        request const req(primary_ns_decrement_credit, raw, raw, e.second);

        naming::id_type target(
            stubs::primary_namespace::get_service_instance(raw)
          , naming::id_type::unmanaged);

        requests[target].push_back(req);
    }

    // send requests to all locality
    requests_type::const_iterator end = requests.end();
    for (requests_type::const_iterator it = requests.begin(); it != end; ++it)
    {
        lazy_results.push_back(
            stubs::primary_namespace::bulk_service_async(
                (*it).first, (*it).second, action_priority_));
    }

    return lazy_results;
}

void addressing_service::send_refcnt_requests_sync(
    boost::unique_lock<addressing_service::mutex_type>& l
  , error_code& ec
    )
{
    std::vector<hpx::future<std::vector<response> > > lazy_results =
        send_refcnt_requests_async(l);

    wait_all(lazy_results);

    for (hpx::future<std::vector<response> >& f : lazy_results)
    {
        std::vector<response> const& reps = f.get();
        for (response const& rep : reps)
        {
            if (success != rep.get_status())
            {
                HPX_THROWS_IF(ec, rep.get_status(),
                    "addressing_service::send_refcnt_requests_sync",
                    "could not decrement reference count (reported error" +
                    hpx::get_error_what(ec) + ", " +
                    hpx::get_error_file_name(ec) + "(" +
                    boost::lexical_cast<std::string>(
                        hpx::get_error_line_number(ec)) + "))");
                return;
            }
        }
    }

    if (&ec != &throws)
        ec = make_success_code();
}

///////////////////////////////////////////////////////////////////////////////
hpx::future<void> addressing_service::mark_as_migrated(
    naming::gid_type const& gid_
  , util::unique_function_nonser<std::pair<bool, hpx::future<void> >()> && f
    )
{
    if (!gid_)
    {
        return hpx::make_exceptional_future<void>(
            HPX_GET_EXCEPTION(bad_parameter,
                "addressing_service::mark_as_migrated",
                "invalid reference gid"));
    }

    naming::gid_type gid(naming::detail::get_stripped_gid(gid_));

    // always first grab the AGAS lock before invoking the user supplied
    // function
    typedef boost::unique_lock<cache_mutex_type> lock_type;

    lock_type lock(gva_cache_mtx_);
    util::ignore_while_checking<lock_type> ignore(&lock);

    // call the user code for the component instance to be migrated, the
    // returned future becomes ready whenever the component instance can be
    // migrated (no threads are pending/active any more)
    std::pair<bool, hpx::future<void> > result = f();

    // mark the gid as 'migrated' right away - the worst what can happen is
    // that a parcel which comes in for this object is bouncing between this
    // locality and the locality managing the address resolution for the object
    if (result.first)
    {
        migrated_objects_table_type::iterator it =
            migrated_objects_table_.find(gid);

        // insert the object into the map of migrated objects
        if (it == migrated_objects_table_.end())
            migrated_objects_table_.insert(gid);

        // remove entry from cache
        if (caching_ && naming::detail::store_in_cache(gid_))
        {
            gva_cache_->erase(
                [&gid](std::pair<gva_cache_key, gva_entry_type> const& p)
                {
                    return gid == p.first.get_gid();
                });
        }
    }

    return std::move(result.second);
}

void addressing_service::unmark_as_migrated(
    naming::gid_type const& gid_
    )
{
    if (!gid_)
    {
        HPX_THROW_EXCEPTION(bad_parameter,
            "addressing_service::unmark_as_migrated",
            "invalid reference gid");
        return;
    }

    naming::gid_type gid(naming::detail::get_stripped_gid(gid_));

    boost::lock_guard<cache_mutex_type> lock(gva_cache_mtx_);

    migrated_objects_table_type::iterator it =
        migrated_objects_table_.find(gid);

    // insert the object into the map of migrated objects
    if (it != migrated_objects_table_.end())
    {
        migrated_objects_table_.erase(it);

        // remove entry from cache
        if (caching_ && naming::detail::store_in_cache(gid_))
        {
            gva_cache_->erase(
                [&gid](std::pair<gva_cache_key, gva_entry_type> const& p)
                {
                    return gid == p.first.get_gid();
                });
        }
    }
}

hpx::future<std::pair<naming::id_type, naming::address> >
addressing_service::begin_migration_async(naming::id_type const& id)
{
    typedef std::pair<naming::id_type, naming::address> result_type;

    if (!id)
    {
        return hpx::make_exceptional_future<result_type>(
            HPX_GET_EXCEPTION(bad_parameter,
                "addressing_service::begin_migration_async",
                "invalid reference id"));
    }

    naming::gid_type gid(naming::detail::get_stripped_gid(id.get_gid()));

    agas::request req(agas::primary_ns_begin_migration, gid);
    naming::id_type service_target(
        agas::stubs::primary_namespace::get_service_instance(gid)
      , naming::id_type::unmanaged);

    return stubs::primary_namespace::service_async<result_type>(
        service_target, req);
}

hpx::future<bool> addressing_service::end_migration_async(
    naming::id_type const& id
    )
{
    if (!id)
    {
        return hpx::make_exceptional_future<bool>(
            HPX_GET_EXCEPTION(bad_parameter,
                "addressing_service::end_migration_async",
                "invalid reference id"));
    }

    naming::gid_type gid(naming::detail::get_stripped_gid(id.get_gid()));

    agas::request req(agas::primary_ns_end_migration, gid);
    naming::id_type service_target(
        agas::stubs::primary_namespace::get_service_instance(gid)
      , naming::id_type::unmanaged);

    return stubs::primary_namespace::service_async<bool>(
        service_target, req);
}

bool addressing_service::was_object_migrated_locked(
    naming::gid_type const& gid_
    )
{
    naming::gid_type gid(naming::detail::get_stripped_gid(gid_));

    return
        migrated_objects_table_.find(gid) !=
        migrated_objects_table_.end();
}

std::pair<bool, components::pinned_ptr>
    addressing_service::was_object_migrated(
        naming::gid_type const& gid
      , util::unique_function_nonser<components::pinned_ptr()> && f
        )
{
    if (!gid)
    {
        HPX_THROW_EXCEPTION(bad_parameter,
            "addressing_service::was_object_migrated",
            "invalid reference gid");
        return std::make_pair(false, components::pinned_ptr());
    }

    typedef boost::unique_lock<cache_mutex_type> lock_type;

    lock_type lock(gva_cache_mtx_);

    if (was_object_migrated_locked(gid))
        return std::make_pair(true, components::pinned_ptr());

    util::ignore_while_checking<lock_type> ignore(&lock);
    return std::make_pair(false, f());
}

}}

///////////////////////////////////////////////////////////////////////////////
namespace hpx
{
    namespace detail
    {
        inline std::string
        name_from_basename(std::string const& basename, std::size_t idx)
        {
            HPX_ASSERT(!basename.empty());

            std::string name;

            if (basename[0] != '/')
                name += '/';

            name += basename;
            if (name[name.size()-1] != '/')
                name += '/';
            name += boost::lexical_cast<std::string>(idx);

            return name;
        }
    }

    ///////////////////////////////////////////////////////////////////////////
    std::vector<hpx::future<hpx::id_type> >
        find_all_from_basename(std::string basename, std::size_t num_ids)
    {
        if (basename.empty())
        {
            HPX_THROW_EXCEPTION(bad_parameter,
                "hpx::find_all_from_basename",
                "no basename specified");
        }

        std::vector<hpx::future<hpx::id_type> > results;
        for(std::size_t i = 0; i != num_ids; ++i)
        {
            std::string name = detail::name_from_basename(basename, i);
            results.push_back(agas::on_symbol_namespace_event(
                std::move(name), agas::symbol_ns_bind, true));
        }
        return results;
    }

    std::vector<hpx::future<hpx::id_type> >
        find_from_basename(std::string basename,
            std::vector<std::size_t> const& ids)
    {
        if (basename.empty())
        {
            HPX_THROW_EXCEPTION(bad_parameter,
                "hpx::find_from_basename",
                "no basename specified");
        }

        std::vector<hpx::future<hpx::id_type> > results;
        for (std::size_t i : ids)
        {
            std::string name = detail::name_from_basename(basename, i);
            results.push_back(agas::on_symbol_namespace_event(
                std::move(name), agas::symbol_ns_bind, true));
        }
        return results;
    }

    hpx::future<hpx::id_type> find_from_basename(std::string basename,
        std::size_t sequence_nr)
    {
        if (basename.empty())
        {
            HPX_THROW_EXCEPTION(bad_parameter,
                "hpx::find_from_basename",
                "no basename specified");
        }

        if (sequence_nr == std::size_t(~0U))
            sequence_nr = std::size_t(naming::get_locality_id_from_id(find_here()));

        std::string name = detail::name_from_basename(basename, sequence_nr);
        return agas::on_symbol_namespace_event(std::move(name),
            agas::symbol_ns_bind, true);
    }

    hpx::future<bool> register_with_basename(std::string basename,
        hpx::id_type id, std::size_t sequence_nr)
    {
        if (basename.empty())
        {
            HPX_THROW_EXCEPTION(bad_parameter,
                "hpx::register_with_basename",
                "no basename specified");
        }

        if (sequence_nr == std::size_t(~0U))
            sequence_nr = std::size_t(naming::get_locality_id_from_id(find_here()));

        std::string name = detail::name_from_basename(basename, sequence_nr);
        return agas::register_name(std::move(name), id);
    }

    hpx::future<hpx::id_type> unregister_with_basename(
        std::string basename, std::size_t sequence_nr)
    {
        if (basename.empty())
        {
            HPX_THROW_EXCEPTION(bad_parameter,
                "hpx::unregister_with_basename",
                "no basename specified");
        }

        if (sequence_nr == std::size_t(~0U))
            sequence_nr = std::size_t(naming::get_locality_id_from_id(find_here()));

        std::string name = detail::name_from_basename(basename, sequence_nr);
        return agas::unregister_name(std::move(name));
    }
}<|MERGE_RESOLUTION|>--- conflicted
+++ resolved
@@ -1,10 +1,7 @@
 ////////////////////////////////////////////////////////////////////////////////
 //  Copyright (c) 2011 Bryce Adelstein-Lelbach
 //  Copyright (c) 2011-2016 Hartmut Kaiser
-<<<<<<< HEAD
 //  Copyright (c) 2016 Parsa Amini
-=======
->>>>>>> ea66bb91
 //
 //  Distributed under the Boost Software License, Version 1.0. (See accompanying
 //  file LICENSE_1_0.txt or copy at http://www.boost.org/LICENSE_1_0.txt)
@@ -18,6 +15,14 @@
 #include <hpx/traits/action_was_object_migrated.hpp>
 #include <hpx/runtime/agas/addressing_service.hpp>
 #include <hpx/runtime/agas/big_boot_barrier.hpp>
+#include <hpx/runtime/agas/component_namespace.hpp>
+#include <hpx/runtime/agas/locality_namespace.hpp>
+#include <hpx/runtime/agas/primary_namespace.hpp>
+#include <hpx/runtime/agas/symbol_namespace.hpp>
+#include <hpx/runtime/agas/server/component_namespace.hpp>
+#include <hpx/runtime/agas/server/locality_namespace.hpp>
+#include <hpx/runtime/agas/server/primary_namespace.hpp>
+#include <hpx/runtime/agas/server/symbol_namespace.hpp>
 #include <hpx/runtime/agas/detail/bootstrap_service_client.hpp>
 #include <hpx/runtime/agas/detail/hosted_service_client.hpp>
 #include <hpx/runtime/naming/split_gid.hpp>
@@ -152,8 +157,10 @@
     if (caching_)
         gva_cache_->reserve(ini_.get_agas_local_cache_size());
 
-    if (is_bootstrap())
+    if (service_type == service_mode_bootstrap)
+    {
         launch_bootstrap(pp, ph.endpoints(), ini_);
+    }
 } // }}}
 
 void addressing_service::initialize(parcelset::parcelhandler& ph,
@@ -167,7 +174,7 @@
     if(pp)
         pp->run(false);
 
-    if (is_bootstrap())
+    if (service_type == service_mode_bootstrap)
     {
         get_big_boot_barrier().wait_bootstrap();
     }
@@ -455,24 +462,24 @@
         request req(locality_ns_resolve_locality, gid);
 
         {
-            hpx::util::unlock_guard<boost::unique_lock<mutex_type> > ul(l);
-            future<parcelset::endpoints_type> endpoints_future =
+                hpx::util::unlock_guard<boost::unique_lock<mutex_type> > ul(l);
+                future<parcelset::endpoints_type> endpoints_future =
                 client_->get_endpoints(req, action_priority_, ec);
 
-            if (0 == threads::get_self_ptr())
-            {
-                // this should happen only during bootstrap
-                HPX_ASSERT(hpx::is_starting());
-
-                while(!endpoints_future.is_ready())
-                    /**/;
+                if (0 == threads::get_self_ptr())
+                {
+                    // this should happen only during bootstrap
+                    HPX_ASSERT(hpx::is_starting());
+
+                    while(!endpoints_future.is_ready())
+                        /**/;
+                }
+
+                endpoints = endpoints_future.get(ec);
             }
 
-            endpoints = endpoints_future.get(ec);
-        }
-
-        // Search again ... might have been added by a different thread already
-        it = resolved_localities_.find(gid);
+            // Search again ... might have been added by a different thread already
+            it = resolved_localities_.find(gid);
 
         if (it == resolved_localities_.end())
         {
@@ -1004,31 +1011,25 @@
 { // {{{ unbind_range implementation
     try {
         request req(primary_ns_unbind_gid, lower_id, count);
-        response rep = client_->service_primary(req, ec);;
+        response rep;
 
         // if this id is managed by another locality, forward the request
         if (get_status() == state_running &&
             naming::get_locality_id_from_gid(lower_id) !=
-                naming::get_locality_id_from_gid(locality_))
+            naming::get_locality_id_from_gid(locality_))
         {
             naming::id_type target(
                 stubs::primary_namespace::get_service_instance(lower_id)
-              , naming::id_type::unmanaged);
-
-<<<<<<< HEAD
-=======
+                , naming::id_type::unmanaged);
+
             rep = stubs::primary_namespace::service(
                 target, req, threads::thread_priority_default, ec);
         }
         else
         {
-            if (is_bootstrap())
-                rep = bootstrap->primary_ns_server_.service(req, ec);
-            else
-                rep = hosted->primary_ns_server_.service(req, ec);
-        }
-
->>>>>>> ea66bb91
+            rep = client_->service_primary(req, ec);
+        }
+
         if (ec || (success != rep.get_status()))
             return false;
 
@@ -1211,15 +1212,15 @@
         // primary AGAS service on this locality?
         if (locality_msb == msb)
         {
-            addr = naming::address(get_local_locality(),
-                server::primary_namespace::get_component_type(),
+                addr = naming::address(get_local_locality(),
+                    server::primary_namespace::get_component_type(),
                 client_->get_primary_ns_ptr());
             return true;
         }
 
         // primary AGAS service on any locality
         if (naming::detail::strip_internal_bits_and_locality_from_gid(msb) ==
-                HPX_AGAS_NS_MSB)
+            HPX_AGAS_NS_MSB)
         {
             addr.locality_ = naming::get_locality_from_gid(id);
             addr.type_ = server::primary_namespace::get_component_type();
@@ -1240,15 +1241,15 @@
         // symbol AGAS service on this locality?
         if (locality_msb == msb)
         {
-            addr = naming::address(get_local_locality(),
-                server::symbol_namespace::get_component_type(),
+                addr = naming::address(get_local_locality(),
+                    server::symbol_namespace::get_component_type(),
                 client_->get_symbol_ns_ptr());
             return true;
         }
 
         // symbol AGAS service on any locality
         if (naming::detail::strip_internal_bits_and_locality_from_gid(msb) ==
-                HPX_AGAS_NS_MSB)
+            HPX_AGAS_NS_MSB)
         {
             addr.locality_ = naming::get_locality_from_gid(id);
             addr.type_ = server::symbol_namespace::get_component_type();
@@ -1286,23 +1287,23 @@
 
         if (naming::detail::store_in_cache(id))
         {
-            if (addr.address_)
+        if (addr.address_)
+        {
+            if(range_caching_)
             {
-                if(range_caching_)
-                {
-                    // Put the range into the cache.
-                    update_cache_entry(base_gid, base_gva, ec);
-                }
-                else
-                {
-                    // Put the fully resolved gva into the cache.
-                    update_cache_entry(id, g, ec);
-                }
+                // Put the range into the cache.
+                update_cache_entry(base_gid, base_gva, ec);
             }
             else
             {
-                remove_cache_entry(id, ec);
+                // Put the fully resolved gva into the cache.
+                update_cache_entry(id, g, ec);
             }
+        }
+        else
+        {
+            remove_cache_entry(id, ec);
+        }
         }
 
         if (ec)
@@ -1506,14 +1507,14 @@
     {
         if (range_caching_)
         {
-            // Put the range into the cache.
-            update_cache_entry(base_gid, base_gva);
-        }
-        else
-        {
-            // Put the fully resolved gva into the cache.
-            update_cache_entry(id, g);
-        }
+        // Put the range into the cache.
+        update_cache_entry(base_gid, base_gva);
+    }
+    else
+    {
+        // Put the fully resolved gva into the cache.
+        update_cache_entry(id, g);
+    }
     }
 
     return addr;
@@ -1613,14 +1614,14 @@
             {
                 if (range_caching_)
                 {
-                    // Put the range into the cache.
-                    update_cache_entry(base_gid, base_gva, ec);
-                }
-                else
-                {
-                    // Put the fully resolved gva into the cache.
-                    update_cache_entry(gids[i], g, ec);
-                }
+                // Put the range into the cache.
+                update_cache_entry(base_gid, base_gva, ec);
+            }
+            else
+            {
+                // Put the fully resolved gva into the cache.
+                update_cache_entry(gids[i], g, ec);
+            }
             }
 
             if (ec)
@@ -1705,8 +1706,8 @@
                     target, addr.address_);
             if (!r.first)
             {
-                // route through the local AGAS service instance
-                applier::detail::apply_l_p<action_type>(
+        // route through the local AGAS service instance
+        applier::detail::apply_l_p<action_type>(
                     target, std::move(addr),
                     local_priority == threads::thread_priority_default ?
                         action_priority_ : local_priority,
@@ -1714,8 +1715,8 @@
 
                 // invoke callback
                 f(boost::system::error_code(), parcelset::parcel());
-                return;
-            }
+        return;
+    }
         }
         else
         {
@@ -1958,18 +1959,8 @@
     )
 { // {{{
     try {
-<<<<<<< HEAD
         request req(symbol_ns_bind, name, id);
         response rep = client_->symbol_service(req, action_priority_, name, ec);
-=======
-        request req(symbol_ns_bind, name, naming::detail::get_stripped_gid(id));
-        response rep;
-
-        if (is_bootstrap() && name.size() >= 2 && name[1] == '0' && name[0] == '/')
-            rep = bootstrap->symbol_ns_server_.service(req, ec);
-        else
-            rep = stubs::symbol_namespace::service(name, req, action_priority_, ec);
->>>>>>> ea66bb91
 
         return !ec && (success == rep.get_status());
     }
@@ -2070,7 +2061,7 @@
             return true;
         }
 
-        return false;
+            return false;
     }
     catch (hpx::exception const& e) {
         HPX_RETHROWS_IF(ec, e, "addressing_service::resolve_name");
@@ -2809,12 +2800,12 @@
     performance_counters::install_counter_types(
         counter_types, sizeof(counter_types)/sizeof(counter_types[0]));
 
-    // install counters for services
+        // install counters for services
     client_->register_counter_types();
 
     // register root server
-    boost::uint32_t locality_id =
-        naming::get_locality_id_from_gid(get_local_locality());
+        boost::uint32_t locality_id =
+            naming::get_locality_id_from_gid(get_local_locality());
     client_->register_server_instance(locality_id);
 } // }}}
 
@@ -3139,7 +3130,7 @@
                 });
         }
     }
-}
+    }
 
 hpx::future<std::pair<naming::id_type, naming::address> >
 addressing_service::begin_migration_async(naming::id_type const& id)
@@ -3173,7 +3164,7 @@
     {
         return hpx::make_exceptional_future<bool>(
             HPX_GET_EXCEPTION(bad_parameter,
-                "addressing_service::end_migration_async",
+            "addressing_service::end_migration_async",
                 "invalid reference id"));
     }
 
@@ -3206,7 +3197,7 @@
         )
 {
     if (!gid)
-    {
+{
         HPX_THROW_EXCEPTION(bad_parameter,
             "addressing_service::was_object_migrated",
             "invalid reference gid");
