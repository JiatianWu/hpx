--- conflicted
+++ resolved
@@ -1,17 +1,15 @@
 ////////////////////////////////////////////////////////////////////////////////
 //  Copyright (c) 2011 Bryce Adelstein-Lelbach
 //  Copyright (c) 2011-2016 Hartmut Kaiser
-<<<<<<< HEAD
 //  Copyright (c) 2016 Parsa Amini
-=======
 //  Copyright (c) 2016 Thomas Heller
->>>>>>> e875f84d
 //
 //  Distributed under the Boost Software License, Version 1.0. (See accompanying
 //  file LICENSE_1_0.txt or copy at http://www.boost.org/LICENSE_1_0.txt)
 ////////////////////////////////////////////////////////////////////////////////
 
 #include <hpx/config.hpp>
+#include <hpx/hpx_fwd.hpp>
 #include <hpx/runtime.hpp>
 #include <hpx/exception.hpp>
 #include <hpx/apply.hpp>
@@ -48,86 +46,6 @@
 
 namespace hpx { namespace agas
 {
-<<<<<<< HEAD
-=======
-struct addressing_service::bootstrap_data_type
-{ // {{{
-    bootstrap_data_type()
-      : primary_ns_server_()
-      , locality_ns_server_(&primary_ns_server_)
-      , component_ns_server_()
-      , symbol_ns_server_()
-    {}
-
-    void register_counter_types()
-    {
-        server::locality_namespace::register_counter_types();
-        server::locality_namespace::register_global_counter_types();
-        server::primary_namespace::register_counter_types();
-        server::primary_namespace::register_global_counter_types();
-        server::component_namespace::register_counter_types();
-        server::component_namespace::register_global_counter_types();
-        server::symbol_namespace::register_counter_types();
-        server::symbol_namespace::register_global_counter_types();
-    }
-
-    void register_server_instance(char const* servicename)
-    {
-        locality_ns_server_.register_server_instance(servicename);
-        primary_ns_server_.register_server_instance(servicename);
-        component_ns_server_.register_server_instance(servicename);
-        symbol_ns_server_.register_server_instance(servicename);
-    }
-
-    void unregister_server_instance(error_code& ec)
-    {
-        locality_ns_server_.unregister_server_instance(ec);
-        if (!ec) primary_ns_server_.unregister_server_instance(ec);
-        if (!ec) component_ns_server_.unregister_server_instance(ec);
-        if (!ec) symbol_ns_server_.unregister_server_instance(ec);
-    }
-
-    server::primary_namespace primary_ns_server_;
-    server::locality_namespace locality_ns_server_;
-    server::component_namespace component_ns_server_;
-    server::symbol_namespace symbol_ns_server_;
-}; // }}}
-
-struct addressing_service::hosted_data_type
-{ // {{{
-    hosted_data_type()
-      : primary_ns_server_()
-      , symbol_ns_server_()
-    {}
-
-    void register_counter_types()
-    {
-        server::primary_namespace::register_counter_types();
-        server::primary_namespace::register_global_counter_types();
-        server::symbol_namespace::register_counter_types();
-        server::symbol_namespace::register_global_counter_types();
-    }
-
-    void register_server_instance(char const* servicename
-      , boost::uint32_t locality_id)
-    {
-        primary_ns_server_.register_server_instance(servicename, locality_id);
-        symbol_ns_server_.register_server_instance(servicename, locality_id);
-    }
-
-    void unregister_server_instance(error_code& ec)
-    {
-        primary_ns_server_.unregister_server_instance(ec);
-        if (!ec) symbol_ns_server_.unregister_server_instance(ec);
-    }
-
-    locality_namespace locality_ns_;
-    component_namespace component_ns_;
-
-    server::primary_namespace primary_ns_server_;
-    server::symbol_namespace symbol_ns_server_;
-}; // }}}
->>>>>>> e875f84d
 
 struct addressing_service::gva_cache_key
 { // {{{ gva_cache_key implementation
@@ -418,7 +336,7 @@
     if (caching_)
     {
         std::size_t previous = gva_cache_->size();
-        gva_cache_->reserve(cache_size);
+            gva_cache_->reserve(cache_size);
 
         LAGAS_(info) << (boost::format(
             "addressing_service::adjust_local_cache_size, previous size: %1%, "
@@ -1074,11 +992,11 @@
         // if this id is managed by another locality, forward the request
         if (get_status() == state_running &&
             naming::get_locality_id_from_gid(lower_id) !=
-            naming::get_locality_id_from_gid(locality_))
+                naming::get_locality_id_from_gid(locality_))
         {
             naming::id_type target(
                 stubs::primary_namespace::get_service_instance(lower_id)
-                , naming::id_type::unmanaged);
+              , naming::id_type::unmanaged);
 
             rep = stubs::primary_namespace::service(
                 target, req, threads::thread_priority_default, ec);
@@ -1339,28 +1257,18 @@
 
         if (naming::detail::store_in_cache(id))
         {
-<<<<<<< HEAD
-        if (addr.address_)
-        {
-=======
             HPX_ASSERT(addr.address_);
->>>>>>> e875f84d
-            if(range_caching_)
-            {
-                // Put the range into the cache.
-                update_cache_entry(base_gid, base_gva, ec);
+                if(range_caching_)
+                {
+                    // Put the range into the cache.
+                    update_cache_entry(base_gid, base_gva, ec);
+                }
+                else
+                {
+                    // Put the fully resolved gva into the cache.
+                    update_cache_entry(id, g, ec);
+                }
             }
-            else
-            {
-                // Put the fully resolved gva into the cache.
-                update_cache_entry(id, g, ec);
-            }
-        }
-        else
-        {
-            remove_cache_entry(id, ec);
-        }
-        }
 
         if (ec)
             return false;
@@ -1417,12 +1325,12 @@
     // force routing if target object was migrated
     {
         boost::lock_guard<mutex_type> lock(migrated_objects_mtx_);
-        if (was_object_migrated_locked(id))
-        {
-            if (&ec != &throws)
-                ec = make_success_code();
-            return false;
-        }
+    if (was_object_migrated_locked(id))
+    {
+        if (&ec != &throws)
+            ec = make_success_code();
+        return false;
+    }
     }
 
     // first look up the requested item in the cache
@@ -1546,14 +1454,14 @@
     {
         if (range_caching_)
         {
-        // Put the range into the cache.
-        update_cache_entry(base_gid, base_gva);
-    }
-    else
-    {
-        // Put the fully resolved gva into the cache.
-        update_cache_entry(id, g);
-    }
+            // Put the range into the cache.
+            update_cache_entry(base_gid, base_gva);
+        }
+        else
+        {
+            // Put the fully resolved gva into the cache.
+            update_cache_entry(id, g);
+        }
     }
 
     return addr;
@@ -1653,14 +1561,14 @@
             {
                 if (range_caching_)
                 {
-                // Put the range into the cache.
-                update_cache_entry(base_gid, base_gva, ec);
-            }
-            else
-            {
-                // Put the fully resolved gva into the cache.
-                update_cache_entry(gids[i], g, ec);
-            }
+                    // Put the range into the cache.
+                    update_cache_entry(base_gid, base_gva, ec);
+                }
+                else
+                {
+                    // Put the fully resolved gva into the cache.
+                    update_cache_entry(gids[i], g, ec);
+                }
             }
 
             if (ec)
@@ -1745,8 +1653,8 @@
                     target, addr.address_);
             if (!r.first)
             {
-        // route through the local AGAS service instance
-        applier::detail::apply_l_p<action_type>(
+                // route through the local AGAS service instance
+                applier::detail::apply_l_p<action_type>(
                     target, std::move(addr),
                     local_priority == threads::thread_priority_default ?
                         action_priority_ : local_priority,
@@ -1754,8 +1662,8 @@
 
                 // invoke callback
                 f(boost::system::error_code(), parcelset::parcel());
-        return;
-    }
+                return;
+            }
         }
         else
         {
@@ -2100,7 +2008,7 @@
             return true;
         }
 
-            return false;
+        return false;
     }
     catch (hpx::exception const& e) {
         HPX_RETHROWS_IF(ec, e, "addressing_service::resolve_name");
@@ -2289,31 +2197,31 @@
 
         {
             boost::lock_guard<mutex_type> lock(gva_cache_mtx_);
-            if (!gva_cache_->update_if(key, g, check_for_collisions))
+        if (!gva_cache_->update_if(key, g, check_for_collisions))
+        {
+            if (LAGAS_ENABLED(warning))
             {
-                if (LAGAS_ENABLED(warning))
-                {
-                    // Figure out who we collided with.
+                // Figure out who we collided with.
                     addressing_service::gva_cache_key idbase;
                     addressing_service::gva_cache_type::entry_type e;
 
-                    if (!gva_cache_->get_entry(key, idbase, e))
-                    {
-                        // This is impossible under sane conditions.
-                        HPX_THROWS_IF(ec, invalid_data
-                          , "addressing_service::update_cache_entry"
-                          , "data corruption or lock error occurred in cache");
-                        return;
-                    }
-
-                    LAGAS_(warning) <<
-                        ( boost::format(
-                            "addressing_service::update_cache_entry, "
-                            "aborting update due to key collision in cache, "
-                            "new_gid(%1%), new_count(%2%), old_gid(%3%), old_count(%4%)"
-                        ) % gid % count % idbase.get_gid() % idbase.get_count());
+                if (!gva_cache_->get_entry(key, idbase, e))
+                {
+                    // This is impossible under sane conditions.
+                    HPX_THROWS_IF(ec, invalid_data
+                      , "addressing_service::update_cache_entry"
+                      , "data corruption or lock error occurred in cache");
+                    return;
                 }
+
+                LAGAS_(warning) <<
+                    ( boost::format(
+                        "addressing_service::update_cache_entry, "
+                        "aborting update due to key collision in cache, "
+                        "new_gid(%1%), new_count(%2%), old_gid(%3%), old_count(%4%)"
+                    ) % gid % count % idbase.get_gid() % idbase.get_count());
             }
+        }
         }
 
         if (&ec != &throws)
@@ -2813,7 +2721,7 @@
         },
         { "/agas/time/cache/insert_entry", performance_counters::counter_raw,
           "returns the the overall time spent executing of the insert_entry API "
-                "function of the AGAS cache",
+              "function of the AGAS cache",
           HPX_PERFORMANCE_COUNTER_V1,
           boost::bind(&performance_counters::locality_raw_counter_creator,
               _1, cache_insertion_time, _2),
@@ -3161,7 +3069,7 @@
             remove_cache_entry(gid_);
         }
     }
-    }
+}
 
 hpx::future<std::pair<naming::id_type, naming::address> >
 addressing_service::begin_migration_async(naming::id_type const& id)
@@ -3195,7 +3103,7 @@
     {
         return hpx::make_exceptional_future<bool>(
             HPX_GET_EXCEPTION(bad_parameter,
-            "addressing_service::end_migration_async",
+                "addressing_service::end_migration_async",
                 "invalid reference id"));
     }
 
@@ -3228,7 +3136,7 @@
         )
 {
     if (!gid)
-{
+    {
         HPX_THROW_EXCEPTION(bad_parameter,
             "addressing_service::was_object_migrated",
             "invalid reference gid");
