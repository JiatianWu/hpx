--- conflicted
+++ resolved
@@ -308,22 +308,12 @@
         /// \param vs  [in] The arguments which will be forwarded to the
         ///            constructor of the new object.
         ///
-        /// \note This function is part of the placement policy implemented by
-        ///       this class
-        ///
         /// \returns A future holding the global address which represents
         ///          the newly created object
         ///
         template <typename Component, typename ...Ts>
         hpx::future<hpx::id_type> create(Ts&&... vs) const
         {
-<<<<<<< HEAD
-            // by default the object will be created on the current
-            // locality
-            return components::stub_base<Component>::create_async(
-                localities_.empty() ? hpx::find_here() : localities_.front(),
-                std::forward<Ts>(vs)...);
-=======
             using components::stub_base;
 
             // handle special cases
@@ -351,7 +341,6 @@
             return values.then(hpx::util::bind(
                 detail::create_helper<Component>(localities_),
                 _1, std::forward<Ts>(vs)...));
->>>>>>> 682730ca
         }
 
         /// Create multiple objects on the localities associated by
@@ -360,9 +349,6 @@
         /// \param count [in] The number of objects to create
         /// \param vs   [in] The arguments which will be forwarded to the
         ///             constructors of the new objects.
-        ///
-        /// \note This function is part of the placement policy implemented by
-        ///       this class
         ///
         /// \returns A future holding the list of global addresses which
         ///          represent the newly created objects
