//  Copyright (c) 2007-2013 Hartmut Kaiser
//  Copyright (c) 2011 Bryce Lelbach
//
//  Distributed under the Boost Software License, Version 1.0. (See accompanying
//  file LICENSE_1_0.txt or copy at http://www.boost.org/LICENSE_1_0.txt)

#if !defined(HPX_583D0662_CA9D_4241_805C_93F92D727E6E)
#define HPX_583D0662_CA9D_4241_805C_93F92D727E6E

#include <map>
#include <memory>

#include <hpx/hpx_fwd.hpp>
#include <hpx/util/block_profiler.hpp>
#include <hpx/util/move.hpp>
#include <hpx/util/lockfree/fifo.hpp>
#include <hpx/util/lockfree/deque.hpp>
#include <hpx/util/high_resolution_clock.hpp>
#include <hpx/runtime/threads/thread_data.hpp>
#include <hpx/runtime/threads/policies/queue_helpers.hpp>

#include <boost/thread/mutex.hpp>
#include <boost/atomic.hpp>
#include <boost/ptr_container/ptr_map.hpp>

// TODO: add branch prediction and function heat

///////////////////////////////////////////////////////////////////////////////
namespace hpx { namespace threads { namespace policies
{

#if HPX_THREAD_MAINTAIN_QUEUE_WAITTIME
///////////////////////////////////////////////////////////////////////////////
// We control whether to collect queue wait times using this global bool.
// It will be set by any of the related performance counters. Once set it 
// stays set, thus no race conditions will occur.
extern bool maintain_queue_wait_times;
#endif

typedef boost::lockfree::deque<thread_data*> work_item_deque_type;

template <typename Queue, typename Value>
inline void enqueue(Queue& workqueue, Value val)
{ workqueue.push_left(val); }

template <typename Queue, typename Value>
inline void enqueue_last(Queue& workqueue, Value val)
{ workqueue.push_right(val); }

template <typename Queue, typename Value>
inline bool dequeue(Queue& workqueue, Value& val)
{ return workqueue.pop_left(val); }

template <typename Queue, typename Value>
inline bool steal(Queue& workqueue, Value& val)
{ return workqueue.pop_right(val); }

///////////////////////////////////////////////////////////////////////////
struct thread_deque
{
  private:
    // we use a simple mutex to protect the data members for now
    typedef boost::mutex mutex_type;

    // Add this number of threads to the work items queue each time the
    // function \a add_new() is called if the queue is empty.
    enum {
        min_add_new_count = 100,
        max_add_new_count = 100,
        max_delete_count = 100
    };

    // this is the type of the queues of new or pending threads
    typedef work_item_deque_type work_items_type;

    // this is the type of a map holding all threads (except depleted ones)
    typedef boost::ptr_map<
        thread_id_type, thread_data, std::less<thread_id_type>
    > thread_map_type;

    // this is the type of the queue of new tasks not yet converted to
    // threads
// #if HPX_THREAD_MAINTAIN_QUEUE_WAITTIME
//     typedef
//         HPX_STD_TUPLE<thread_init_data, thread_state_enum, boost::uint64_t>
//     task_description;
// #else
    typedef HPX_STD_TUPLE<thread_init_data, thread_state_enum> task_description;
// #endif

    typedef boost::lockfree::deque<task_description*> task_items_type;

    typedef boost::lockfree::fifo<thread_id_type> thread_id_queue_type;

  protected:
    // add new threads if there is some amount of work available
    std::size_t add_new(boost::int64_t add_count)
    {
        if (0 == add_count)
            return 0;

        std::size_t added = 0;
        task_description* task = 0;

        while (add_count-- && dequeue(new_tasks_, task))
        {
// #if HPX_THREAD_MAINTAIN_QUEUE_WAITTIME
//             new_tasks_wait_ +=
//                 util::high_resolution_clock::now() - HPX_STD_GET(2, *task);
// #endif
            --new_tasks_count_;

            // measure thread creation time
            util::block_profiler_wrapper<add_new_tag> bp(add_new_logger_);

            // create the new thread
            thread_state_enum state = HPX_STD_GET(1, *task);
            HPX_STD_UNIQUE_PTR<threads::thread_data> thrd(
                new (memory_pool_) threads::thread_data(
                    HPX_STD_GET(0, *task), memory_pool_, state));

            delete task;

            // add the new entry to the map of all threads
            thread_id_type id = thrd->get_thread_id();
            std::pair<thread_map_type::iterator, bool> p =
                thread_map_.insert(id, thrd.get());

            if (!p.second) {
                HPX_THROW_EXCEPTION(hpx::out_of_memory,
                    "threadmanager::add_new",
                    "Couldn't add new thread to the map of threads");
                return 0;
            }

            // only insert the thread into the work-items queue if it is in
            // pending state
            if (state == pending) {
                // pushing the new thread into the pending queue of the
                // specified thread_queue
                ++added;
                schedule_thread(thrd.get());
            }

            // transfer ownership to map
            thrd.release();
        }

        if (added)
        { LTM_(debug) << "add_new: added " << added << " tasks to queues"; }

        return added;
    }

    // steal new threads if there is some amount of work available
    std::size_t steal_new(boost::int64_t add_count, thread_deque* addfrom)
    {
        if (0 == add_count)
            return 0;

        std::size_t added = 0;
        task_description* task = 0;

        while (add_count-- && steal(addfrom->new_tasks_, task))
        {
// #if HPX_THREAD_MAINTAIN_QUEUE_WAITTIME
//             addfrom->new_tasks_wait_ +=
//                 util::high_resolution_clock::now() - HPX_STD_GET(2, *task);
// #endif
            --addfrom->new_tasks_count_;

            // measure thread creation time
            util::block_profiler_wrapper<add_new_tag> bp(add_new_logger_);

            // create the new thread
            thread_state_enum state = HPX_STD_GET(1, *task);
            HPX_STD_UNIQUE_PTR<threads::thread_data> thrd(
                new (memory_pool_) threads::thread_data(
                    HPX_STD_GET(0, *task), memory_pool_, state));

            delete task;

            // add the new entry to the map of all threads
            thread_id_type id = thrd->get_thread_id();
            std::pair<thread_map_type::iterator, bool> p =
                thread_map_.insert(id, thrd.get());

            if (!p.second) {
                HPX_THROW_EXCEPTION(hpx::out_of_memory,
                    "threadmanager::add_new",
                    "Couldn't add new thread to the map of threads");
                return 0;
            }

            // only insert the thread into the work-items queue if it is in
            // pending state
            if (state == pending) {
                // pushing the new thread into the pending queue of the
                // specified thread_queue
                ++added;
                schedule_thread(thrd.get());
            }

            // transfer ownership to map
            thrd.release();
        }

        if (added)
        { LTM_(debug) << "add_new: added " << added << " tasks to queues"; }

        return added;
    }

    boost::int64_t compute_count()
    {
        // create new threads from pending tasks (if appropriate)
        boost::int64_t add_count = -1; // default is no constraint

        // if we are desperate (no work in the queues), add some even if the
        // map holds more than max_count
        if (max_count_) {
            std::size_t count = thread_map_.size();
            if (max_count_ >= count + min_add_new_count) {
                add_count = max_count_ - count;
                if (add_count < min_add_new_count)
                    add_count = min_add_new_count;
                if (add_count > max_add_new_count)
                    add_count = max_add_new_count;
            }
            else if (work_items_.empty()) {
                add_count = min_add_new_count;    // add this number of threads
                max_count_ += min_add_new_count;  // increase max_count
            }
            else {
                LTM_(debug) << "entered";
                add_count = 0;
            }
        }

        return add_count;
    }

    // This function makes sure all threads which are marked for deletion
    // (state is terminated) are properly destroyed
    bool cleanup_terminated_locked(bool delete_all = false)
    {
        {
            // delete only this many threads
            boost::int64_t delete_count =
                (std::max)(
                    static_cast<boost::int64_t>(terminated_items_count_ / 10),
                    static_cast<boost::int64_t>(max_delete_count));
            thread_id_type todelete;
            while ((delete_all || delete_count) &&
                terminated_items_.dequeue(todelete))
            {
                --terminated_items_count_;
                if (thread_map_.erase(todelete))
                    --delete_count;
            }
        }
        return thread_map_.empty();
    }
  public:
    bool cleanup_terminated(bool delete_all = false)
    {
        mutex_type::scoped_lock lk(mtx_);
        return cleanup_terminated_locked(delete_all);
    }

    // The maximum number of active threads this thread manager should
    // create. This number will be a constraint only as long as the work
    // items queue is not empty. Otherwise the number of active threads
    // will be incremented in steps equal to the \a min_add_new_count
    // specified above.
    enum { max_thread_count = 1000 };

    thread_deque(std::size_t max_count = max_thread_count)
      : work_items_(128),
        work_items_count_(0),
        terminated_items_(128),
        terminated_items_count_(0),
        max_count_((0 == max_count)
                  ? static_cast<std::size_t>(max_thread_count)
                  : max_count),
        new_tasks_(128),
        new_tasks_count_(0),
// #if HPX_THREAD_MAINTAIN_QUEUE_WAITTIME
//         new_tasks_wait_(0),
// #endif
        memory_pool_(64),
        add_new_logger_("thread_deque::add_new")
    {}

    void set_max_count(std::size_t max_count = max_thread_count)
    {
        max_count_ = (0 == max_count)
                   ? static_cast<std::size_t>(max_thread_count)
                   : max_count;
    }

    // This returns the current length of the queues (work items and new items)
    boost::int64_t get_queue_length() const
    {
        return work_items_count_ + new_tasks_count_;
    }
    // This returns the current length of the work queue
    boost::int64_t get_work_length() const
    {
        return work_items_count_;
    }
    // This returns the current length of the work queue
    boost::int64_t get_task_length() const
    {
        return new_tasks_count_;
    }

#if HPX_THREAD_MAINTAIN_QUEUE_WAITTIME
    boost::uint64_t get_average_task_wait_time() const
    {
//         boost::uint64_t count = new_tasks_wait_count_;
//         if (count != 0)
//             return new_tasks_wait_ / count;
        return 0;
    }

    boost::uint64_t get_average_thread_wait_time() const
    {
//         boost::uint64_t count = work_items_wait_count_;
//         if (count != 0)
//             return work_items_wait_ / count;
        return 0;
    }
#endif

    // create a new thread and schedule it if the initial state is equal to
    // pending
    thread_id_type create_thread(thread_init_data& data,
        thread_state_enum initial_state, bool run_now, error_code& ec)
    {
        if (run_now) {
            mutex_type::scoped_lock lk(mtx_);

            HPX_STD_UNIQUE_PTR<threads::thread_data> thrd(
                new (memory_pool_) threads::thread_data(
                    data, memory_pool_, initial_state));

            // add a new entry in the map for this thread
            thread_id_type id = thrd->get_thread_id();
            std::pair<thread_map_type::iterator, bool> p =
                thread_map_.insert(id, thrd.get());

            if (!p.second) {
                HPX_THROWS_IF(ec, hpx::out_of_memory,
                    "threadmanager::register_thread",
                    "Couldn't add new thread to the map of threads");
                return invalid_thread_id;
            }

            // push the new thread in the pending queue thread
            if (initial_state == pending)
                schedule_thread(thrd.get());

            thrd.release(); // release ownership to the map

            if (&ec != &throws)
                ec = make_success_code();

            // return the thread_id of the newly created thread
            return id;
        }

        // do not execute the work, but register a task description for
        // later thread creation
// #if HPX_THREAD_MAINTAIN_QUEUE_WAITTIME
//         enqueue(new_tasks_, new task_description(
//             boost::move(data), initial_state,
//             util::high_resolution_clock::now()
//         ));
// #else
        enqueue(new_tasks_, new task_description(
            boost::move(data), initial_state));
// #endif
        ++new_tasks_count_;

        if (&ec != &throws)
            ec = make_success_code();

        return invalid_thread_id; // thread has not been created yet
    }

    bool get_next_thread(threads::thread_data*& thrd)
    {
        if (dequeue(work_items_, thrd)) {
            --work_items_count_;
            return true;
        }
        return false;
    }

    bool steal_next_thread(threads::thread_data*& thrd)
    {
        if (steal(work_items_, thrd)) {
            --work_items_count_;
            return true;
        }
        return false;
    }

    // Schedule the passed thread
    void schedule_thread(threads::thread_data* thrd)
    {
        enqueue(work_items_, thrd);
        ++work_items_count_;
    }

    void schedule_thread_last(threads::thread_data* thrd)
    {
        enqueue_last(work_items_, thrd);
        ++work_items_count_;
    }

    // Destroy the passed thread as it has been terminated
    bool destroy_thread(threads::thread_data* thrd, boost::int64_t& busy_count)
    {
        if (thrd->is_created_from(&memory_pool_)) {
            thread_id_type id = thrd->get_thread_id();
            terminated_items_.enqueue(id);
            if (static_cast<boost::int64_t>(++terminated_items_count_) > busy_count / 10)
                cleanup_terminated();
            return true;
        }
        return false;
    }

    ///////////////////////////////////////////////////////////////////////
    /// Return the number of existing threads with the given state.
    boost::int64_t get_thread_count(thread_state_enum state = unknown) const
    {
        if (terminated == state)
            return terminated_items_count_;

        mutex_type::scoped_lock lk(mtx_);
        if (unknown == state)
<<<<<<< HEAD
            return static_cast<boost::int64_t>(thread_map_.size());
=======
        {
            BOOST_ASSERT((thread_map_.size()  + new_tasks_count_) <
                static_cast<std::size_t>((std::numeric_limits<boost::int64_t>::max)()));
            return static_cast<boost::int64_t>(thread_map_.size() + new_tasks_count_);
        }
>>>>>>> 75c928e5

        boost::int64_t num_threads = 0;
        thread_map_type::const_iterator end = thread_map_.end();
        for (thread_map_type::const_iterator it = thread_map_.begin();
             it != end; ++it)
        {
            if ((*it).second->get_state() == state)
                ++num_threads;
        }
        return num_threads;
    }

    ///////////////////////////////////////////////////////////////////////////
    void abort_all_suspended_threads(std::size_t /*num_thread*/)
    {
        mutex_type::scoped_lock lk(mtx_);
        thread_map_type::iterator end =  thread_map_.end();
        for (thread_map_type::iterator it = thread_map_.begin();
              it != end; ++it)
        {
            if ((*it).second->get_state() == suspended) {
                (*it).second->set_state_ex(wait_abort);
                (*it).second->set_state(pending);
                schedule_thread((*it).second);
            }
        }
    }

    bool add_new_or_terminate(std::size_t num_thread, bool running,
                              std::size_t& added)
    {
        if (0 == work_items_count_.load(boost::memory_order_relaxed)) {
            util::try_lock_wrapper<mutex_type> lk(mtx_);
            if (!lk)
                return false;

            // this thread acquired the lock, do maintenance and finally
            // call wait() if no work is available
//            LTM_(info) << "tfunc(" << num_thread << "): queues empty"
//                       << ", threads left: " << thread_map_.size();

            std::size_t addednew = add_new(compute_count());
            added += addednew;

            // stop running after all PX threads have been terminated
            if (added == 0) {
                // Before exiting each of the OS threads deletes the
                // remaining terminated PX threads
                bool canexit = cleanup_terminated_locked(true);
                if (!running && canexit)
                    return true;

//                 LTM_(debug) << "tfunc(" << num_thread
//                             << "): threadmap not empty";
            }
            return false;
        }

        cleanup_terminated_locked();
        return false;
    }

    bool steal_new_or_terminate(std::size_t num_thread, bool running,
                                std::size_t& added, thread_deque* addfrom)
    {
        if (0 == work_items_count_.load(boost::memory_order_relaxed)) {
            util::try_lock_wrapper<mutex_type> lk(mtx_);
            if (!lk)
                return false;

            // this thread acquired the lock, do maintenance and finally
            // call wait() if no work is available
//            LTM_(debug) << "tfunc(" << num_thread << "): queues empty"
//                        << ", threads left: " << thread_map_.size();

            std::size_t addednew = steal_new(compute_count(), addfrom);
            added += addednew;

            // stop running after all PX threads have been terminated
            if (!(added != 0) && !running) {
                // Before exiting each of the OS threads deletes the
                // remaining terminated PX threads
                if (cleanup_terminated_locked())
                    return true;

                LTM_(debug) << "tfunc(" << num_thread
                           << "): threadmap not empty";
            }

            else {
                cleanup_terminated_locked();
                return false;
            }
        }

        return false;
    }

    // no-op for local scheduling
    void do_some_work() { }

    ///////////////////////////////////////////////////////////////////////
    bool dump_suspended_threads(std::size_t num_thread
      , boost::int64_t& idle_loop_count, bool running)
    {
#if !HPX_THREAD_MINIMAL_DEADLOCK_DETECTION
        return false;
#else
        mutex_type::scoped_lock lk(mtx_);
        return detail::dump_suspended_threads(num_thread, thread_map_
          , idle_loop_count, running);
#endif
    }

    ///////////////////////////////////////////////////////////////////////
    void on_start_thread(std::size_t num_thread) {}
    void on_stop_thread(std::size_t num_thread)
    {
        if (0 == num_thread) {
            // print queue statistics
            detail::log_fifo_statistics(work_items_, "thread_deque");
            detail::log_fifo_statistics(terminated_items_, "thread_deque");
            detail::log_fifo_statistics(new_tasks_, "thread_deque");
        }
    }
    void on_error(std::size_t num_thread, boost::exception_ptr const& e) {}

private:
    mutable mutex_type mtx_;            ///< mutex protecting the members

    thread_map_type thread_map_;        ///< mapping of thread id's to PX-threads
    work_items_type work_items_;        ///< list of active work items
    boost::atomic<boost::int64_t> work_items_count_;    ///< count of active work items
    thread_id_queue_type terminated_items_;   ///< list of terminated threads
    boost::atomic<boost::int64_t> terminated_items_count_;    ///< count of terminated items

    std::size_t max_count_;             ///< maximum number of existing PX-threads
    task_items_type new_tasks_;         ///< list of new tasks to run
    boost::atomic<boost::int64_t> new_tasks_count_;     ///< count of new tasks to run
// #if HPX_THREAD_MAINTAIN_QUEUE_WAITTIME
//     boost::atomic<boost::int64_t> new_tasks_wait_;      ///< overall wait time of new tasks
// #endif

    threads::thread_pool memory_pool_;  ///< OS thread local memory pools for
                                        ///< PX-threads

    util::block_profiler<add_new_tag> add_new_logger_;
};

}}}

#endif // HPX_583D0662_CA9D_4241_805C_93F92D727E6E
<|MERGE_RESOLUTION|>--- conflicted
+++ resolved
@@ -442,15 +442,11 @@
 
         mutex_type::scoped_lock lk(mtx_);
         if (unknown == state)
-<<<<<<< HEAD
-            return static_cast<boost::int64_t>(thread_map_.size());
-=======
         {
             BOOST_ASSERT((thread_map_.size()  + new_tasks_count_) <
                 static_cast<std::size_t>((std::numeric_limits<boost::int64_t>::max)()));
             return static_cast<boost::int64_t>(thread_map_.size() + new_tasks_count_);
         }
->>>>>>> 75c928e5
 
         boost::int64_t num_threads = 0;
         thread_map_type::const_iterator end = thread_map_.end();
