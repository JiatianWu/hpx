--- conflicted
+++ resolved
@@ -12,13 +12,8 @@
 #include <hpx/lcos/local/promise.hpp>
 #include <hpx/lcos/detail/future_data.hpp>
 #include <hpx/traits/is_callable.hpp>
-<<<<<<< HEAD
-#include <hpx/util/decay.hpp>
-#include <hpx/util/deferred_call.hpp>
+#include <hpx/util/unique_function.hpp>
 #include <hpx/util/thread_description.hpp>
-=======
-#include <hpx/util/unique_function.hpp>
->>>>>>> bedfe9d9
 
 #include <boost/exception_ptr.hpp>
 
@@ -27,251 +22,8 @@
 
 namespace hpx { namespace lcos { namespace local
 {
-<<<<<<< HEAD
-    namespace detail
-    {
-        ///////////////////////////////////////////////////////////////////////
-        template <typename Result, typename F,
-            typename Base = lcos::detail::task_base<Result> >
-        struct task_object : Base
-        {
-            typedef Base base_type;
-            typedef typename Base::result_type result_type;
-
-            F f_;
-
-            task_object(F const& f)
-              : f_(f)
-            {}
-
-            task_object(F && f)
-              : f_(std::move(f))
-            {}
-
-            task_object(threads::executor& sched, F const& f)
-              : base_type(sched), f_(f)
-            {}
-
-            task_object(threads::executor& sched, F && f)
-              : base_type(sched), f_(std::move(f))
-            {}
-
-            void do_run()
-            {
-                try {
-                    this->set_value(f_());
-                }
-                catch(...) {
-                    this->set_exception(boost::current_exception());
-                }
-            }
-
-        protected:
-            // run in a separate thread
-            void apply(launch policy,
-                threads::thread_priority priority,
-                threads::thread_stacksize stacksize, error_code& ec)
-            {
-                this->check_started();
-
-                typedef typename Base::future_base_type future_base_type;
-                future_base_type this_(this);
-
-                util::thread_description desc(f_);   // inherit description
-                if (this->sched_) {
-                    this->sched_->add(
-                        util::bind(&base_type::run_impl, std::move(this_)),
-                        desc, threads::pending, false, stacksize, ec);
-                }
-                else if (policy == launch::fork) {
-                    threads::register_thread_plain(
-                        util::bind(&base_type::run_impl, std::move(this_)),
-                        desc, threads::pending, false,
-                        threads::thread_priority_boost,
-                        get_worker_thread_num(), stacksize, ec);
-                }
-                else {
-                    threads::register_thread_plain(
-                        util::bind(&base_type::run_impl, std::move(this_)),
-                        desc, threads::pending, false, priority, std::size_t(-1),
-                        stacksize, ec);
-                }
-            }
-        };
-
-        template <typename F, typename Base>
-        struct task_object<void, F, Base> : Base
-        {
-            typedef Base base_type;
-            typedef typename Base::result_type result_type;
-
-            F f_;
-
-            task_object(F const& f)
-              : f_(f)
-            {}
-
-            task_object(F && f)
-              : f_(std::move(f))
-            {}
-
-            task_object(threads::executor& sched, F const& f)
-              : base_type(sched), f_(f)
-            {}
-
-            task_object(threads::executor& sched, F && f)
-              : base_type(sched), f_(std::move(f))
-            {}
-
-            void do_run()
-            {
-                try {
-                    f_();
-                    this->set_value(result_type());
-                }
-                catch(...) {
-                    this->set_exception(boost::current_exception());
-                }
-            }
-
-        protected:
-            // run in a separate thread
-            void apply(launch policy,
-                threads::thread_priority priority,
-                threads::thread_stacksize stacksize, error_code& ec)
-            {
-                this->check_started();
-
-                typedef typename Base::future_base_type future_base_type;
-                future_base_type this_(this);
-
-                util::thread_description desc(f_);   // inherit description
-                if (this->sched_) {
-                    this->sched_->add(
-                        util::bind(&base_type::run_impl, std::move(this_)),
-                        desc, threads::pending, false, stacksize, ec);
-                }
-                else if (policy == launch::fork) {
-                    threads::register_thread_plain(
-                        util::bind(&base_type::run_impl, std::move(this_)),
-                        desc, threads::pending, false,
-                        threads::thread_priority_boost, get_worker_thread_num(),
-                        stacksize, ec);
-                }
-                else {
-                    threads::register_thread_plain(
-                        util::bind(&base_type::run_impl, std::move(this_)),
-                        desc, threads::pending, false, priority, std::size_t(-1),
-                        stacksize, ec);
-                }
-            }
-        };
-
-        template <typename Result, typename F>
-        struct cancelable_task_object
-          : task_object<Result, F, lcos::detail::cancelable_task_base<Result> >
-        {
-            typedef task_object<
-                    Result, F, lcos::detail::cancelable_task_base<Result>
-                > base_type;
-            typedef typename base_type::result_type result_type;
-
-            cancelable_task_object(F const& f)
-              : base_type(f)
-            {}
-
-            cancelable_task_object(F && f)
-              : base_type(std::move(f))
-            {}
-
-            cancelable_task_object(threads::executor& sched, F const& f)
-              : base_type(sched, f)
-            {}
-
-            cancelable_task_object(threads::executor& sched, F && f)
-              : base_type(sched, std::move(f))
-            {}
-        };
-    }
-
-    ///////////////////////////////////////////////////////////////////////////
-    // The futures_factory is very similar to a packaged_task except that it
-    // allows for the owner to go out of scope before the future becomes ready.
-    // We provide this class to avoid semantic differences to the C++11
-    // std::packaged_task, while otoh it is a very convenient way for us to
-    // implement hpx::async.
-    template <typename Func, bool Cancelable = false>
-    class futures_factory;
-
-    namespace detail
-    {
-        template <typename Result, bool Cancelable>
-        struct create_task_object
-        {
-            typedef boost::intrusive_ptr<lcos::detail::task_base<Result> >
-                return_type;
-
-            template <typename F>
-            static return_type call(threads::executor& sched, F && f)
-            {
-                return new task_object<Result, F>(sched, std::forward<F>(f));
-            }
-
-            template <typename R>
-            static return_type call(threads::executor& sched, R (*f)())
-            {
-                return new task_object<Result, Result (*)()>(sched, f);
-            }
-
-            template <typename F>
-            static return_type call(F && f)
-            {
-                return new task_object<Result, F>(std::forward<F>(f));
-            }
-
-            template <typename R>
-            static return_type call(R (*f)())
-            {
-                return new task_object<Result, Result (*)()>(f);
-            }
-        };
-
-        template <typename Result>
-        struct create_task_object<Result, true>
-        {
-            typedef boost::intrusive_ptr<lcos::detail::task_base<Result> >
-                return_type;
-
-            template <typename F>
-            static return_type call(threads::executor& sched, F && f)
-            {
-                return new cancelable_task_object<Result, F>(
-                    sched, std::forward<F>(f));
-            }
-
-            template <typename R>
-            static return_type call(threads::executor& sched, R (*f)())
-            {
-                return new cancelable_task_object<Result, Result (*)()>(sched, f);
-            }
-
-            template <typename F>
-            static return_type call(F && f)
-            {
-                return new cancelable_task_object<Result, F>(std::forward<F>(f));
-            }
-
-            template <typename R>
-            static return_type call(R (*f)())
-            {
-                return new cancelable_task_object<Result, Result (*)()>(f);
-            }
-        };
-    }
-=======
     template <typename Sig>
     class packaged_task;
->>>>>>> bedfe9d9
 
     template <typename R, typename ...Ts>
     class packaged_task<R(Ts...)>
