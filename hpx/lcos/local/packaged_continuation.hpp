--- conflicted
+++ resolved
@@ -418,8 +418,6 @@
             state->execute_deferred();
             state->set_on_completed(util::bind(cb, std::move(this_),
                 state, boost::ref(sched)));
-<<<<<<< HEAD
-=======
         }
 
         template <typename Executor>
@@ -440,7 +438,6 @@
             state->execute_deferred();
             state->set_on_completed(util::bind(cb, std::move(this_),
                 state, boost::ref(exec)));
->>>>>>> bb00a128
         }
 
     protected:
