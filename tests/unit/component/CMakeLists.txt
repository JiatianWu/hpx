--- conflicted
+++ resolved
@@ -36,19 +36,18 @@
     partitioned_vector_exclusive_scan
    )
 
-<<<<<<< HEAD
 if(HPX_WITH_EXECUTOR_COMPATIBILITY)
   set(tests ${tests}
       distribution_policy_executor_v1
      )
-=======
+endif()
+
 # add dependencies to partitioned_vector_target when Cuda is enabled
 if(HPX_WITH_CUDA)
   include_directories(${CUDA_INCLUDE_DIRS})
 
   set(partitioned_vector_target_FLAGS
       DEPENDENCIES ${CUDA_LIBRARIES} ${CUDA_CUBLAS_LIBRARIES})
->>>>>>> 829c6c6b
 endif()
 
 # add executable needed for launch_process_test
