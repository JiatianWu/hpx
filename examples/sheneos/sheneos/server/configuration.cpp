//  Copyright (c) 2007-2012 Hartmut Kaiser
//
//  Distributed under the Boost Software License, Version 1.0. (See accompanying
//  file LICENSE_1_0.txt or copy at http://www.boost.org/LICENSE_1_0.txt)

#include <hpx/hpx_fwd.hpp>
#include <hpx/runtime/components/component_factory.hpp>

#include <hpx/util/portable_binary_iarchive.hpp>
#include <hpx/util/portable_binary_oarchive.hpp>

#include <boost/assert.hpp>

#include "configuration.hpp"

///////////////////////////////////////////////////////////////////////////////
namespace sheneos { namespace server
{
    void configuration::init(std::string const& datafilename,
        std::string const& symbolic_name, std::size_t num_instances)
    {
        data_.datafile_name_ = datafilename;
        data_.symbolic_name_ = symbolic_name;
        data_.num_instances_ = num_instances;
    }

    config_data configuration::get() const
    {
        return data_;
    }
}}

///////////////////////////////////////////////////////////////////////////////
namespace boost { namespace serialization
{
    ///////////////////////////////////////////////////////////////////////////
    // Implement the serialization functions.
    template <typename Archive>
    void serialize(Archive& ar, sheneos::config_data& cfg, unsigned int const)
    {
        ar & cfg.datafile_name_ & cfg.symbolic_name_& cfg.num_instances_;
    }

    ///////////////////////////////////////////////////////////////////////////
    // Explicit instantiation for the correct archive types.
<<<<<<< HEAD
#if HPX_USE_PORTABLE_ARCHIVES != 0
=======
>>>>>>> 3ef933a3
    template HPX_COMPONENT_EXPORT void
    serialize(hpx::util::portable_binary_iarchive&, sheneos::config_data&,
        unsigned int const);
    template HPX_COMPONENT_EXPORT void
    serialize(hpx::util::portable_binary_oarchive&, sheneos::config_data&,
        unsigned int const);
}}

///////////////////////////////////////////////////////////////////////////////
typedef sheneos::server::configuration configuration_type;

///////////////////////////////////////////////////////////////////////////////
// Serialization support for the actions.
HPX_REGISTER_ACTION_EX(configuration_type::init_action,
    sheneos_configuration_init_action);
HPX_REGISTER_ACTION_EX(configuration_type::get_action,
    sheneos_configuration_get_action);

HPX_REGISTER_MINIMAL_COMPONENT_FACTORY(
    hpx::components::simple_component<configuration_type>,
    sheneos_configuration_type);
HPX_DEFINE_GET_COMPONENT_TYPE(configuration_type);

HPX_REGISTER_ACTION_EX(
    hpx::lcos::base_lco_with_value<sheneos::config_data>::set_result_action,
    set_result_action_sheneos_config_data);
HPX_DEFINE_GET_COMPONENT_TYPE_STATIC(
    hpx::lcos::base_lco_with_value<sheneos::config_data>,
    hpx::components::component_base_lco_with_value);
<|MERGE_RESOLUTION|>--- conflicted
+++ resolved
@@ -43,10 +43,6 @@
 
     ///////////////////////////////////////////////////////////////////////////
     // Explicit instantiation for the correct archive types.
-<<<<<<< HEAD
-#if HPX_USE_PORTABLE_ARCHIVES != 0
-=======
->>>>>>> 3ef933a3
     template HPX_COMPONENT_EXPORT void
     serialize(hpx::util::portable_binary_iarchive&, sheneos::config_data&,
         unsigned int const);
