--- conflicted
+++ resolved
@@ -12,10 +12,6 @@
 it gives the number of HPX-threads you would like to run per locality.  The larger this number,
 the finer grain the computation. 
 
-<<<<<<< HEAD
-The GTC code base was GTC_nersc6.  However, it was modified in order to become thread safe.  The original fortran code can be downloaded from the PPPL website (http://w3.pppl.gov/theory/proj_gksim.html).
-=======
 The GTC code base was GTC_nersc6.  However, it was modified in order to become
 thread safe.  The original fortran code can be downloaded from the PPPL website
-(http://w3.pppl.gov/theory/proj_gksim.html).
->>>>>>> 3c3271b3
+(http://w3.pppl.gov/theory/proj_gksim.html).