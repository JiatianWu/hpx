--- conflicted
+++ resolved
@@ -126,12 +126,8 @@
         std::vector<id_type> prefixes = find_all_localities();/*<Returns the number
                                                                  of localities>*/
 
-<<<<<<< HEAD
-        std::vector<promise<void> > futures;
-=======
         std::vector<promise<void> > futures;/*<A promise is a chunk of work which
                                                is executed after being assigned>*/
->>>>>>> 3ef933a3
         futures.reserve(prefixes.size());
         BOOST_FOREACH(id_type const& node, prefixes)
         {
